import * as vscode from 'vscode';
import { createChat, ChatSession } from './langchain-backend/llm.js';

export class ChatViewProvider implements vscode.WebviewViewProvider {
	public static readonly viewType = 'naruhodocs.chatView';

	private _view?: vscode.WebviewView;

	// Thread management
	private sessions: Map<string, ChatSession> = new Map();
	private activeThreadId?: string;
	private threadTitles: Map<string, string> = new Map(); // sessionId -> document title

	constructor(
		private readonly _extensionUri: vscode.Uri,
		private apiKey?: string
	) {}

	public resolveWebviewView(
		webviewView: vscode.WebviewView,
		_context: vscode.WebviewViewResolveContext,
		_token: vscode.CancellationToken,
	) {
		this._view = webviewView;

		webviewView.webview.options = {
			enableScripts: true,
			localResourceRoots: [this._extensionUri]
		};

		webviewView.webview.html = this._getHtmlForWebview(webviewView.webview);

		webviewView.webview.onDidReceiveMessage(async data => {
			const session = this.activeThreadId ? this.sessions.get(this.activeThreadId) : undefined;
			switch (data.type) {
				case 'sendMessage': {
					const userMessage = data.value as string;
					try {
						if (!session) { throw new Error('No active thread'); }
						const botResponse = await session.chat(userMessage);
						this._view?.webview.postMessage({ type: 'addMessage', sender: 'Bot', message: botResponse });
					} catch (error: any) {
						this._view?.webview.postMessage({ type: 'addMessage', sender: 'Bot', message: `Error: ${error.message || 'Unable to connect to LLM.'}` });
					}
<<<<<<< HEAD
				case 'createFile':
					{
						// Create a default file in the workspace root
						const wsFolders = vscode.workspace.workspaceFolders;
						if (wsFolders && wsFolders.length > 0) {
							const wsUri = wsFolders[0].uri;
							const fileUri = vscode.Uri.joinPath(wsUri, 'NaruhoDocsFile.txt');
							try {
								await vscode.workspace.fs.writeFile(fileUri, new Uint8Array());
								this._view?.webview.postMessage({ type: 'addMessage', sender: 'System', message: `File created: ${fileUri.fsPath}` });
							} catch (err: any) {
								this._view?.webview.postMessage({ type: 'addMessage', sender: 'System', message: `Error creating file: ${err.message}` });
							}
						} else {
							this._view?.webview.postMessage({ type: 'addMessage', sender: 'System', message: 'No workspace folder open.' });
						}
						break;
					}
=======
					break;
				}
				case 'resetSession': {
					if (session) { session.reset(); }
					this._view?.webview.postMessage({ type: 'addMessage', sender: 'System', message: 'Conversation reset.' });
					break;
				}
				case 'switchThread': {
					const sessionId = data.sessionId as string;
					this.setActiveThread(sessionId);
					break;
				}
>>>>>>> 437ae004
			}
		});

		// On initial load, send thread list and active thread
		this._postThreadList();
	}

	public postMessage(message: any) {
		if (this._view) {
			this._view.webview.postMessage(message);
		}
	}

	// Create a new thread/session for a document
	public createThread(sessionId: string, initialContext: string, title: string) {
		if (!this.sessions.has(sessionId)) {
			const sysMessage = `You are an AI assistant that helps answer anything about this document. Be helpful, concise, and accurate. The document:  ${title}\n\n${initialContext}`;
			const session = createChat({ apiKey: this.apiKey, maxHistoryMessages: 40, systemMessage: sysMessage });
			// if (initialContext) {
			// 	session.chat(`Document loaded: ${title}\n\n${initialContext.substring(0, 1000)}`); // Only send first 1000 chars for context
			// }
			this.sessions.set(sessionId, session);
			this.threadTitles.set(sessionId, title);
			this._postThreadList();
		}
	}

	// Switch active thread
	public setActiveThread(sessionId: string) {
		if (this.sessions.has(sessionId)) {
			this.activeThreadId = sessionId;
			this._postThreadList();
			// Optionally, clear chat UI or show history
			const session = this.sessions.get(sessionId);
			if (session && this._view) {
				const history = session.getHistory();
				this._view.webview.postMessage({ type: 'showHistory', history });
			}
		}
	}

	private _postThreadList() {
		if (this._view) {
			const threads = Array.from(this.threadTitles.entries()).map(([id, title]) => ({ id, title }));
			this._view.webview.postMessage({ type: 'threadList', threads, activeThreadId: this.activeThreadId });
		}
	}

	private _getHtmlForWebview(webview: vscode.Webview) {
		const scriptUri = webview.asWebviewUri(vscode.Uri.joinPath(this._extensionUri, 'media', 'main.js'));
		const styleResetUri = webview.asWebviewUri(vscode.Uri.joinPath(this._extensionUri, 'media', 'reset.css'));
		const styleVSCodeUri = webview.asWebviewUri(vscode.Uri.joinPath(this._extensionUri, 'media', 'vscode.css'));
		const styleMainUri = webview.asWebviewUri(vscode.Uri.joinPath(this._extensionUri, 'media', 'main.css'));
		const nonce = getNonce();

		return `<!DOCTYPE html>
<<<<<<< HEAD
			<html lang="en">
			<head>
				<meta charset="UTF-8">

				<!--
					Use a content security policy to only allow loading images from https or from our extension directory,
					and only allow scripts that have a specific nonce.
				-->
				<meta http-equiv="Content-Security-Policy" content="default-src 'none'; style-src ${webview.cspSource}; script-src 'nonce-${nonce}'; img-src ${webview.cspSource};">

				<meta name="viewport" content="width=device-width, initial-scale=1.0">

				<link href="${styleResetUri}" rel="stylesheet">
				<link href="${styleVSCodeUri}" rel="stylesheet">
				<link href="${styleMainUri}" rel="stylesheet">
                
				<title>NaruhoDocs Chat</title>
			</head>
			<body>
				<div class="chat-container">
					<div id="chat-messages" class="chat-messages"></div>
					<div class="chat-input-container">
						<div class="chat-input-wrapper" style="position:relative; width:100%;">
							<textarea id="chat-input" class="chat-input" placeholder="How can I help?" style="padding-right:32px;"></textarea>
							<span id="send-icon" style="position:absolute; right:8px; top:50%; transform:translateY(-50%); cursor:pointer;">
								<svg width="18" height="18" viewBox="0 0 24 24" fill="none" stroke="currentColor" stroke-width="2" stroke-linecap="round" stroke-linejoin="round">
									<line x1="22" y1="2" x2="11" y2="13"></line>
									<polygon points="22 2 15 22 11 13 2 9 22 2"></polygon>
								</svg>
							</span>
						</div>
						<button id="create-file-btn" style="margin-top:10px;">Create Default File</button>
=======
		<html lang="en">
		<head>
			<meta charset="UTF-8">
			<meta http-equiv="Content-Security-Policy" content="default-src 'none'; style-src ${webview.cspSource}; script-src 'nonce-${nonce}'; img-src ${webview.cspSource};">
			<meta name="viewport" content="width=device-width, initial-scale=1.0">
			<link href="${styleResetUri}" rel="stylesheet">
			<link href="${styleVSCodeUri}" rel="stylesheet">
			<link href="${styleMainUri}" rel="stylesheet">
			<title>NaruhoDocs Chat</title>
		</head>
		<body>
			<div class="chat-container">
				<div id="thread-tabs" style="display:flex; gap:4px; margin-bottom:8px;"></div>
				<div id="chat-messages" class="chat-messages"></div>
				<div class="chat-input-container">
					<div class="chat-input-wrapper" style="position:relative; width:100%;">
						<textarea id="chat-input" class="chat-input" placeholder="How can I help?" style="padding-right:32px;"></textarea>
						<span id="send-icon" style="position:absolute; right:8px; top:50%; transform:translateY(-50%); cursor:pointer;">
							<svg width="18" height="18" viewBox="0 0 24 24" fill="none" stroke="currentColor" stroke-width="2" stroke-linecap="round" stroke-linejoin="round">
								<line x1="22" y1="2" x2="11" y2="13"></line>
								<polygon points="22 2 15 22 11 13 2 9 22 2"></polygon>
							</svg>
						</span>
>>>>>>> 437ae004
					</div>
				</div>
			</div>
			<script nonce="${nonce}" src="${scriptUri}"></script>
		</body>
		</html>`;
	}
}

function getNonce() {
	let text = '';
	const possible = 'ABCDEFGHIJKLMNOPQRSTUVWXYZabcdefghijklmnopqrstuvwxyz0123456789';
	for (let i = 0; i < 32; i++) {
		text += possible.charAt(Math.floor(Math.random() * possible.length));
	}
	return text;
}<|MERGE_RESOLUTION|>--- conflicted
+++ resolved
@@ -42,7 +42,18 @@
 					} catch (error: any) {
 						this._view?.webview.postMessage({ type: 'addMessage', sender: 'Bot', message: `Error: ${error.message || 'Unable to connect to LLM.'}` });
 					}
-<<<<<<< HEAD
+					break;
+				}
+				case 'resetSession': {
+					if (session) { session.reset(); }
+					this._view?.webview.postMessage({ type: 'addMessage', sender: 'System', message: 'Conversation reset.' });
+					break;
+				}
+				case 'switchThread': {
+					const sessionId = data.sessionId as string;
+					this.setActiveThread(sessionId);
+					break;
+				}
 				case 'createFile':
 					{
 						// Create a default file in the workspace root
@@ -61,20 +72,6 @@
 						}
 						break;
 					}
-=======
-					break;
-				}
-				case 'resetSession': {
-					if (session) { session.reset(); }
-					this._view?.webview.postMessage({ type: 'addMessage', sender: 'System', message: 'Conversation reset.' });
-					break;
-				}
-				case 'switchThread': {
-					const sessionId = data.sessionId as string;
-					this.setActiveThread(sessionId);
-					break;
-				}
->>>>>>> 437ae004
 			}
 		});
 
@@ -131,7 +128,6 @@
 		const nonce = getNonce();
 
 		return `<!DOCTYPE html>
-<<<<<<< HEAD
 			<html lang="en">
 			<head>
 				<meta charset="UTF-8">
@@ -147,7 +143,7 @@
 				<link href="${styleResetUri}" rel="stylesheet">
 				<link href="${styleVSCodeUri}" rel="stylesheet">
 				<link href="${styleMainUri}" rel="stylesheet">
-                
+				
 				<title>NaruhoDocs Chat</title>
 			</head>
 			<body>
@@ -164,37 +160,12 @@
 							</span>
 						</div>
 						<button id="create-file-btn" style="margin-top:10px;">Create Default File</button>
-=======
-		<html lang="en">
-		<head>
-			<meta charset="UTF-8">
-			<meta http-equiv="Content-Security-Policy" content="default-src 'none'; style-src ${webview.cspSource}; script-src 'nonce-${nonce}'; img-src ${webview.cspSource};">
-			<meta name="viewport" content="width=device-width, initial-scale=1.0">
-			<link href="${styleResetUri}" rel="stylesheet">
-			<link href="${styleVSCodeUri}" rel="stylesheet">
-			<link href="${styleMainUri}" rel="stylesheet">
-			<title>NaruhoDocs Chat</title>
-		</head>
-		<body>
-			<div class="chat-container">
-				<div id="thread-tabs" style="display:flex; gap:4px; margin-bottom:8px;"></div>
-				<div id="chat-messages" class="chat-messages"></div>
-				<div class="chat-input-container">
-					<div class="chat-input-wrapper" style="position:relative; width:100%;">
-						<textarea id="chat-input" class="chat-input" placeholder="How can I help?" style="padding-right:32px;"></textarea>
-						<span id="send-icon" style="position:absolute; right:8px; top:50%; transform:translateY(-50%); cursor:pointer;">
-							<svg width="18" height="18" viewBox="0 0 24 24" fill="none" stroke="currentColor" stroke-width="2" stroke-linecap="round" stroke-linejoin="round">
-								<line x1="22" y1="2" x2="11" y2="13"></line>
-								<polygon points="22 2 15 22 11 13 2 9 22 2"></polygon>
-							</svg>
-						</span>
->>>>>>> 437ae004
 					</div>
 				</div>
-			</div>
-			<script nonce="${nonce}" src="${scriptUri}"></script>
-		</body>
-		</html>`;
+
+				<script nonce="${nonce}" src="${scriptUri}"></script>
+			</body>
+			</html>`;
 	}
 }
 

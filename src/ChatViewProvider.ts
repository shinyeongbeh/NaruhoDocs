import * as vscode from 'vscode';
import { ChatSession } from './langchain-backend/llm';
import { LLMService } from './managers/LLMService';
import { SystemMessages } from './SystemMessages';
import { LLMProviderManager } from './llm-providers/manager';
import { HumanMessage, AIMessage } from '@langchain/core/messages';
import { DocumentSuggestion } from './general-purpose/DocumentSuggestion';
import { generateDocument } from './general-purpose/GenerateDocument';
import { BeginnerDevMode } from './document-based/BeginnerDevMode';
import { getNonce } from './utils/utils';
import { ThreadManager } from './managers/ThreadManager';
import * as path from 'path';
import * as fs from 'fs';

export class ChatViewProvider implements vscode.WebviewViewProvider {
	private documentSuggestion = new DocumentSuggestion();
	private setBeginnerDevMode = new BeginnerDevMode();

	private existingDocFiles: string[] = [];
	private didDevCleanupOnce: boolean = false;
	private fileWatcher?: vscode.FileSystemWatcher;
	private isInitializing: boolean = true;

	public static readonly viewType = 'naruhodocs.chatView';

	private _view?: vscode.WebviewView;

	private static instance: LLMService;
	private threadManager: ThreadManager;
	private llmService!: LLMService;

	private context: vscode.ExtensionContext;

	constructor(
		private readonly _extensionUri: vscode.Uri,
		private apiKey?: string, // Keep for backward compatibility
		context?: vscode.ExtensionContext,
		private llmManager?: LLMProviderManager
	) {
		this.context = context!;
		this.llmService = LLMService.getOrCreate(this.llmManager!);

		// Initialize thread manager
		this.threadManager = new ThreadManager(
			this.context,
			this.apiKey,
			this.llmManager,
			() => this._postThreadList() // Callback for thread list changes
		);

		this.llmService.setThreadManager(this.threadManager);

		// Watch for file deletions (markdown/txt)
		this.fileWatcher = vscode.workspace.createFileSystemWatcher('**/*.{md,txt}');
		this.fileWatcher.onDidDelete(async (uri) => {
			const sessionId = uri.toString();
			await this.threadManager.removeThread(sessionId);
			if (this._view) {
				this._view.webview.postMessage({ type: 'resetState' });
			}
		});
	}

	// Scan documents in workspace and get document suggestions from AI 
	async scanDocs() {
		// Get all filenames and contents
		const filesAndContents = await this.documentSuggestion.getWorkspaceFilesAndContents();
		// Get AI suggestions
		const aiSuggestions = await this.documentSuggestion.getAISuggestions(this.llmService, filesAndContents);
		// AI suggestions retrieved
		// Pass all AI suggestions to modal, but filter after AI generates
		this.postMessage({
			type: 'aiSuggestedDocs',
			suggestions: aiSuggestions,
			existingFiles: filesAndContents.map(f => f.path.split(/[/\\]/).pop()?.toLowerCase())
		});
	}

	/**
	 * Send a message to a specific thread and display the bot response.
	 */
	public async sendMessageToThread(sessionId: string, prompt: string) {
		this.threadManager.setActiveThread(sessionId);
		const session = this.threadManager.getSession(sessionId);
		if (!session) {
			this._view?.webview.postMessage({ type: 'addMessage', sender: 'Bot', message: 'No active thread.' });
			return Promise.resolve('No active thread.');
		}
		// Immediately show user message
		this._view?.webview.postMessage({ type: 'addMessage', sender: 'You', message: prompt });

		try {
			const botResponse = await this.llmService.trackedChat({
				sessionId,
				systemMessage: (session as any).systemMessage || SystemMessages.GENERAL_PURPOSE,
				prompt,
				task: 'chat'
			});

			// --- START: FIX ---
			// Manually add the new exchange to the session's history object
			const history = session.getHistory();
			history.push(new HumanMessage(prompt));
			history.push(new AIMessage(botResponse));
			// --- END: FIX ---

			this._view?.webview.postMessage({ type: 'addMessage', sender: 'Bot', message: botResponse });

			// Now, save the updated history
			await this.threadManager.saveThreadHistory(sessionId);

			return botResponse;
		} catch (error: any) {
			const errorMsg = `Error: ${error.message || 'Unable to connect to LLM.'}`;
			this._view?.webview.postMessage({ type: 'addMessage', sender: 'Bot', message: errorMsg });
			return errorMsg;
		}
	}

	/**
	 * Post a system-level message to the webview (non-user/non-bot semantic).
	 * Use for lifecycle events like provider changes, resets, or configuration notices.
	 */
	public addSystemMessage(message: string) {
<<<<<<< HEAD
        this._view?.webview.postMessage({ type: 'addMessage', sender: 'System', message });
    }

    public async resolveWebviewView(
        webviewView: vscode.WebviewView,
        _context: vscode.WebviewViewResolveContext,
        _token: vscode.CancellationToken,
    ) {
        this._view = webviewView;

        webviewView.webview.options = {
            enableScripts: true,
            localResourceRoots: [this._extensionUri]
        };

        webviewView.webview.html = this._getHtmlForWebview(webviewView.webview);

        if (this.isInitializing) {
            this.isInitializing = false; // Prevent this block from running again
            try {
                this.llmService.clearAllSessions();

                // 1. Restore all threads from workspace state.
                const keys = this.context.workspaceState.keys ? this.context.workspaceState.keys() : [];
                await this.threadManager.restoreThreads(keys);

                // 2. Ensure the general thread exists if it wasn't restored (e.g., first run).
                if (!this.threadManager.hasSession('naruhodocs-general-thread')) {
                    await this.threadManager.initializeGeneralThread();
                }

                // 3. Always set the "General" thread as active on startup.
                this.threadManager.setActiveThread('naruhodocs-general-thread');

                // 4. Post the thread list and the history for the now-active general thread.
                // This ensures the UI is populated as soon as the backend is ready.
                this._postThreadList();
                this._sendFullHistory();

            } catch (e) {
                console.error("Error during thread restoration:", e);
                vscode.window.showErrorMessage("NaruhoDocs: Failed to restore chat sessions.");
            }
        }
        // Refresh UI whenever the view becomes visible again
        webviewView.onDidChangeVisibility(() => {
            if (webviewView.visible) {
                this._postThreadList();
                if ((webviewView as any)._naruhodocsReady) {
                    this._sendFullHistory();
                }
            }
        });

		webviewView.webview.onDidReceiveMessage(async data => {
			if (data.type === 'vscodeReloadWindow') {
				await vscode.commands.executeCommand('workbench.action.reloadWindow');
				return;
			}
			if (data.type === 'chatViewReady') {
				(webviewView as any)._naruhodocsReady = true;
				this._postThreadList(); // Post threads first
				this._sendFullHistory(); // Then send history for the active one
=======
		this._view?.webview.postMessage({ type: 'addMessage', sender: 'System', message });
	}

	public async resolveWebviewView(
		webviewView: vscode.WebviewView,
		_context: vscode.WebviewViewResolveContext,
		_token: vscode.CancellationToken,
	) {
		this._view = webviewView;

		webviewView.webview.options = {
			enableScripts: true,
			localResourceRoots: [this._extensionUri]
		};

		webviewView.webview.html = this._getHtmlForWebview(webviewView.webview);

		webviewView.onDidChangeVisibility(() => {
			if (webviewView.visible) {
				setTimeout(() => {
					try { this._postThreadList(); } catch (e) { console.warn('[NaruhoDocs] postThreadList on visibility:', e); }
					try { this._sendFullHistory(); } catch (e) { console.warn('[NaruhoDocs] sendFullHistory on visibility:', e); }
				}, 200);
			}
		});

		// Also ensure we resend when the view is first resolved (in case it wasn't sent earlier)
		try {
			setTimeout(() => {
				try { this._postThreadList(); } catch (e) { /* noop */ }
				try { this._sendFullHistory(); } catch (e) { /* noop */ }
			}, 50);
		} catch (e) {
			console.warn('[NaruhoDocs] Failed to populate view on resolve:', e);
		}

		webviewView.webview.onDidReceiveMessage(async data => {
			if (data.type === 'chatViewReady') {
				(webviewView as any)._naruhodocsReady = true;

				// This logic should only run ONCE when the extension first starts
				if (this.isInitializing) {
					this.isInitializing = false;

					// Correctly initialize and restore all threads
					await this.threadManager.restoreThreads(this.context.workspaceState.keys());
					await this.threadManager.initializeGeneralThread();
					this._postThreadList();

					const lastActiveId = this.context.globalState.get<string>('lastActiveThreadId');
					const finalActiveId = (lastActiveId && this.threadManager.hasSession(lastActiveId))
						? lastActiveId
						: 'naruhodocs-general-thread';

					this.setActiveThread(finalActiveId);
					await new Promise(resolve => setTimeout(resolve, 100));
					try {
						this._postThreadList();
						this._view?.webview.postMessage({ type: 'clearMessages' });
						this._sendFullHistory(finalActiveId);
					} catch (e) {
						console.warn('[NaruhoDocs] Failed to populate restored history on init:', e);
					}
				}
>>>>>>> 7363f41b
				return;
			}
			// Webview received message
			if (data.type === 'scanDocs') {
				// scanDocs triggered from webview
				await vscode.commands.executeCommand('naruhodocs.scanDocs');
				return;
			}
			if (data.type === 'existingDocs') {
				this.existingDocFiles = Array.isArray(data.files) ? data.files : [];
				return;
			}
			if (data.type === 'clearHistory') {
				const activeThreadId = this.threadManager.getActiveThreadId();
				if (activeThreadId) {
					await this.threadManager.resetSession(activeThreadId);
					this._view?.webview.postMessage({ type: 'historyCleared' });
					this._view?.webview.postMessage({ type: 'addMessage', sender: 'System', message: 'Chat history for this tab has been cleared.' });
				}
				// --- END: CORRECTED CLEAR HISTORY LOGIC ---
			}

			const session = this.threadManager.getActiveSession();
			switch (data.type) {
				case 'refreshThread': {
					const activeThreadId = this.threadManager.getActiveThreadId();
					if (activeThreadId) {
						try {
							// Reinitialize the LLM service
							await this.llmService.clearAllSessions();
							await this.llmManager?.initializeFromConfig();
							// Reinitialize the active thread
							const session = this.threadManager.getSession(activeThreadId);
							if (session) {
								await this.threadManager.reinitializeSessions(this.llmService);
								this._sendFullHistory(activeThreadId);
								this._view?.webview.postMessage({
									type: 'addMessage',
									sender: 'System',
									message: '🔄 Chat session refreshed successfully.'
								});
							}
						} catch (error) {
							this._view?.webview.postMessage({
								type: 'addMessage',
								sender: 'System',
								message: `❌ Failed to refresh chat session: ${error}`
							});
						}
					}
					break;
				}
				case 'generateDoc': {
					// generateDoc triggered (doc-generate thread)

					const response = await generateDocument(this.llmService, data);
					// Response from docGenerate.generate captured
					this._view?.webview.postMessage({ type: response.type, sender: response.sender, message: response.message });

					break;
				}
				case 'setThreadBeginnerMode': {
					await this.setBeginnerDevMode.setThreadBeginnerMode(data.sessionId, this.threadManager.getSessions(), this.threadManager.getThreadTitles());
					break;
				}
				case 'setThreadDeveloperMode': {
					await this.setBeginnerDevMode.setThreadDeveloperMode(data.sessionId, this.threadManager.getSessions(), this.threadManager.getThreadTitles());
					break;
				}
				case 'sendMessage': {
					const userMessage = data.value as string;

					const activeThreadId = this.threadManager.getActiveThreadId();
					if (!activeThreadId) {
						this._view?.webview.postMessage({ type: 'addMessage', sender: 'Bot', message: 'Error: No active thread selected.' });
						break;
					}
					const session = this.threadManager.getSession(activeThreadId);

					try {
						if (!session) { throw new Error('No active thread'); }
						// If the user message is a template request, scan files and generate a template with full context
						if (/generate (a )?.*template/i.test(userMessage)) {
							// Extract template type
							let templateType = 'README';
							const match = userMessage.match(/generate (?:a )?(.*) template/i);
							if (match && match[1]) {
								templateType = match[1].trim();
							}
							// Gather workspace filenames
							const { RetrieveWorkspaceFilenamesTool, RetrieveFileContentTool } = require('./langchain-backend/features');
							const filenamesTool = new RetrieveWorkspaceFilenamesTool();
							const fileListStr = await filenamesTool._call();
							const fileList = fileListStr.split('\n').filter((line: string) => line && !line.startsWith('Files in the workspace:'));

							// Always include project metadata and README/config files for richer context
							const metaFiles = ['package.json', 'tsconfig.json', 'README.md', 'readme.md', 'api_reference.md', 'API_REFERENCE.md'];
							const extraFiles = fileList.filter((f: string) => metaFiles.includes(f.split(/[/\\]/).pop()?.toLowerCase() || ''));

							// Ask AI which files are relevant for documentation
							const sys = `You are an AI assistant that helps users create project documentation templates based on the project files and contents.\nThe output should be in markdown format. Do not include code fences or explanations, just the template.\nFirst, select ALL the relevant files from this list for generating a ${templateType} template. You need to select as many files as needed but be concise.\nAlways include project metadata and README/config files if available. Return only a JSON array of file paths, no explanation.`;
							let relevantFiles: string[] = [];
							try {
								const aiResponse = await this.llmService.trackedChat({
									sessionId: 'chatview:template-select',
									systemMessage: sys,
									prompt: `Here is the list of files in the workspace:\n${fileList.join('\n')}\n\nWhich files are most relevant for generating a ${templateType} template? Always include project metadata and README/config files if available. Return only a JSON array of file paths.`,
									task: 'analyze',
									forceNew: true
								});
								// Try to parse the AI response as JSON array
								const matchFiles = aiResponse.match(/\[.*\]/s);
								if (matchFiles) {
									relevantFiles = JSON.parse(matchFiles[0]);
								} else {
									// fallback: use all files
									relevantFiles = fileList;
								}
							} catch (err) {
								relevantFiles = fileList;
							}
							// Ensure meta files are always included
							for (const meta of extraFiles) {
								if (!relevantFiles.includes(meta)) {
									relevantFiles.push(meta);
								}
							}
							// Now scan only relevant files
							const contentTool = new RetrieveFileContentTool();
							const filesAndContents = [];
							for (const path of relevantFiles) {
								try {
									const content = await contentTool._call(path);
									filesAndContents.push({ path, content });
								} catch (e) { }
							}
							// Use AI to generate template content
							let templateContent = '';
							try {
								const sys2 = `You are an impeccable and meticulous technical documentation specialist. Your purpose is to produce clear, accurate, and professional documentation templates based on the given content.\n\nPrimary Goal: Generate a high-quality documentation template for ${templateType} that is comprehensive, logically structured, and easy for the intended audience to use.\n\nInstructions:\nYou will be given the template type to create, along with the relevant files and their contents from the user's project workspace.\nYour task is to analyze these files and generate a well-organized documentation template that thoroughly covers the subject matter implied by the template type.\nYou may use tools (retrieve_workspace_filenames, retrieve_file_content) to retrieve additional file contents if needed without user prompted.\n\nMandatory Rules:\n- Do not include private or sensitive information from the provided files. For example, API keys.\n- Clarity and Simplicity: Prioritize clarity and conciseness above all else. Use plain language, active voice, and short sentences. Avoid jargon, buzzwords, and redundant phrases unless they are essential for technical accuracy.\n- Structured Content: All templates must follow a clear, hierarchical structure using Markdown.\n- Formatting: The final output must be in markdown format. Do not include code fences, explanations, or conversational text.\n- Never return empty or placeholder content. If you determine that this project truly does not need this template, respond with a clear explanation such as: 'This project does not require a [${templateType}] template because ...' and do not generate a file.`;
								const filesAndContentsString = filesAndContents.map(f => `File: ${f.path}\n${f.content}`).join('\n\n');
								templateContent = await this.llmService.trackedChat({
									sessionId: 'chatview:template-generate',
									systemMessage: sys2,
									prompt: `Generate a documentation template for ${templateType} based on this project. Here are the relevant workspace files and contents:\n${filesAndContentsString}`,
									task: 'generate_doc',
									forceNew: true,
									temperatureOverride: 0.2
								});
								templateContent = templateContent.replace(/^```markdown\s*/i, '').replace(/^\*\*\*markdown\s*/i, '').replace(/```$/g, '').trim();
							} catch (err) {
								templateContent = `This project does not require a [${templateType}] template because no relevant content was found.`;
							}
							this._view?.webview.postMessage({
								type: 'addMessage',
								sender: 'Bot',
								message: templateContent
							});
							// Save history after message
							const activeThreadId = this.threadManager.getActiveThreadId();
							if (activeThreadId && session) {
								await this.threadManager.saveThreadHistory(activeThreadId);
							}
							this._view?.webview.postMessage({
								type: 'showSaveTemplateButtons',
								template: templateContent,
								sessionId: activeThreadId,
								templateType
							});
						} else {
							const activeThreadId = this.threadManager.getActiveThreadId();
							if (!activeThreadId) {
								throw new Error("Could not determine active thread for chat.");
							}
							const currentHistory = session.getHistory();
							const sessionSystemMessage = this.threadManager.getSystemMessage(activeThreadId || 'No system message');
							const historyPreview = currentHistory.map((msg: any, index: any) => {
								const msgType = (msg as any).type || 'unknown';
								const msgContent = typeof msg.content === 'string' ? msg.content : JSON.stringify(msg.content);
								const truncatedContent = msgContent.length > 200 ? msgContent.substring(0, 200) + '...' : msgContent;
								return `  [${index}] ${msgType}: ${truncatedContent}`;
							}).join('\n');

							// User message sent verbose log removed

							const botResponse = await this.llmService.trackedChat({
								sessionId: activeThreadId!,
								systemMessage: sessionSystemMessage || 'No system message',
								prompt: userMessage,
								task: 'chat'
							});

							// Manually add the new exchange to the session's history object before saving
							const history = session.getHistory();
							history.push(new HumanMessage(userMessage));
							history.push(new AIMessage(botResponse));

							this._view?.webview.postMessage({ type: 'addMessage', sender: 'Bot', message: botResponse });
							// Save history after message
							if (activeThreadId && session) {
								await this.threadManager.saveThreadHistory(activeThreadId);
							}
						}
					} catch (error: any) {
						this._view?.webview.postMessage({ type: 'addMessage', sender: 'Bot', message: `Error: ${error.message || 'Unable to connect to LLM.'}` });
					}
					break;
				}
				case 'resetSession': {
					const activeThreadId = this.threadManager.getActiveThreadId();
					const historyBeforeReset = session ? session.getHistory() : [];

					// Chat reset requested verbose log removed

					if (session && activeThreadId) {
						await this.threadManager.resetSession(activeThreadId);
					}

					this._view?.webview.postMessage({ type: 'addMessage', sender: 'System', message: '🔄 Conversation reset. Chat history cleared.' });

					break;
				}
				case 'switchThread': {
					const sessionId = data.sessionId as string;
					this.threadManager.setActiveThread(sessionId);
					this._sendFullHistory(sessionId);
					break;
				}
				case 'showVisualizationMenu': {
					// Trigger the visualization menu via command
					await vscode.commands.executeCommand('naruhodocs.showVisualizationMenu');
					break;
				}
				case 'showNotification': {
					// Show VS Code notification with the provided message
					const message = data.message || 'Notification';
					const messageType = data.messageType || 'info';

					switch (messageType) {
						case 'error':
							vscode.window.showErrorMessage(message);
							break;
						case 'warning':
							vscode.window.showWarningMessage(message);
							break;
						case 'info':
						default:
							vscode.window.showInformationMessage(message);
							break;
					}
					break;
				}
				case 'openFullWindowDiagram': {
					// Create a new webview panel that covers the entire VS Code window
					this.openDiagramInFullWindow(data.mermaidCode, data.diagramId, data.title);
					break;
				}
				case 'createFile': {
					// Create a default file in the workspace root
					const wsFolders = vscode.workspace.workspaceFolders;
					if (wsFolders && wsFolders.length > 0) {
						const wsUri = wsFolders[0].uri;
						const fileUri = vscode.Uri.joinPath(wsUri, 'NaruhoDocsFile.txt');
						try {
							await vscode.workspace.fs.writeFile(fileUri, new Uint8Array());
							this._view?.webview.postMessage({ type: 'addMessage', sender: 'System', message: `File created: ${fileUri.fsPath}` });
						} catch (err: any) {
							this._view?.webview.postMessage({ type: 'addMessage', sender: 'System', message: `Error creating file: ${err.message}` });
						}
					} else {
						this._view?.webview.postMessage({ type: 'addMessage', sender: 'System', message: 'No workspace folder open.' });
					}
					break;
				}
				//this one Shin created for saving translation
				case 'createAndSaveFile':
					{
						// Accept a text parameter for file content
						const text = data.text || '';
						const uri = data.uri || '';
						let newUri = '';
						if (uri) {
							try {
								const fileUri = vscode.Uri.parse(uri);
								// Get parent folder URI
								const parentPaths = fileUri.path.split('/');
								const originalFileName = parentPaths.pop() || '';
								// Insert '-translated' before extension
								const dotIdx = originalFileName.lastIndexOf('.');
								let translatedFileName = '';
								if (dotIdx > 0) {
									translatedFileName = originalFileName.slice(0, dotIdx) + '-translated' + originalFileName.slice(dotIdx);
								} else {
									translatedFileName = originalFileName + '-translated';
								}
								const translatedFileUri = vscode.Uri.joinPath(fileUri.with({ path: parentPaths.join('/') }), translatedFileName);

								const content = text ? Buffer.from(text, 'utf8') : new Uint8Array();
								await vscode.workspace.fs.writeFile(translatedFileUri, content);
								this._view?.webview.postMessage({ type: 'addMessage', sender: 'System', message: `File created: ${translatedFileUri.fsPath}` });


							} catch (e: any) {
								newUri = '';
								this._view?.webview.postMessage({ type: 'addMessage', sender: 'System', message: `Error creating file: ${e.message}` });
							}
						} else {
							this._view?.webview.postMessage({ type: 'addMessage', sender: 'System', message: 'No valid folder to save translated file.' });
						}
						break;
					}
				case 'createAndSaveTemplateFile': {
					let text = data.text || '';
					text = text.replace(/^```markdown\s*/i, '')
						.replace(/^\*\*\*markdown\s*/i, '')
						.replace(/```$/g, '')
						.trim();

					const uri = data.uri || '';
					const generalThreadId = 'naruhodocs-general-thread';

					// Use AI to suggest filename if possible, fallback to sanitized template type
					let aiFilename = '';
					let aiTried = false;
					const templateType = (data.docType || data.templateType || 'generic').toLowerCase();
					try {
						const suggestedName = await this.llmService.trackedChat({
							sessionId: 'chatview:filename-suggest',
							systemMessage: 'You suggest concise filesystem-friendly markdown filenames.',
							prompt: `Suggest a concise, filesystem-friendly filename (with .md extension) for a ${templateType} documentation file. Do not include the word 'template' in the filename. Respond with only the filename, no explanation.`,
							task: 'generate_doc',
							forceNew: true
						});
						aiFilename = (suggestedName || '').trim();
					} catch (e) {
						aiFilename = '';
					}
					let fileName = '';
					if (aiFilename && /^(?![. ]).+\.md$/i.test(aiFilename) && !/[\\/:*?"<>|]/.test(aiFilename)) {
						// Remove _template.md or .md and add _template.md
						fileName = aiFilename.replace(/(_template)?\.md$/i, '') + '_template.md';
					} else {
						fileName = templateType
							.trim()
							.replace(/\s+/g, '_')
							.replace(/[^\w\-]/g, '')
							+ '_template.md';
					}

					if (uri === generalThreadId || !uri) {
						// Save in workspace root
						const wsFolders = vscode.workspace.workspaceFolders;
						if (wsFolders && wsFolders.length > 0) {
							const wsUri = wsFolders[0].uri;
							const templateFileUri = vscode.Uri.joinPath(wsUri, fileName);
							const content = text ? Buffer.from(text, 'utf8') : new Uint8Array();
							try {
								await vscode.workspace.fs.writeFile(templateFileUri, content);
								this._view?.webview.postMessage({
									type: 'addMessage',
									sender: 'System',
									message: `Template file created: ${templateFileUri.fsPath}`
								});
							} catch (e: any) {
								this._view?.webview.postMessage({
									type: 'addMessage',
									sender: 'System',
									message: `Error creating template file: ${e.message}`
								});
							}
						} else {
							this._view?.webview.postMessage({
								type: 'addMessage',
								sender: 'System',
								message: 'No workspace folder open.'
							});
						}
					} else {
						try {
							const fileUri = vscode.Uri.parse(uri);
							const parentPaths = fileUri.path.split('/');
							const templateFileUri = vscode.Uri.joinPath(fileUri.with({ path: parentPaths.join('/') }), fileName);
							const content = text ? Buffer.from(text, 'utf8') : new Uint8Array();
							await vscode.workspace.fs.writeFile(templateFileUri, content);
							this._view?.webview.postMessage({
								type: 'addMessage',
								sender: 'System',
								message: `Template file created: ${templateFileUri.fsPath}`
							});
						} catch (e: any) {
							this._view?.webview.postMessage({
								type: 'addMessage',
								sender: 'System',
								message: `Error creating template file: ${e.message}`
							});
						}
					}
					break;
				}
			}
		});
	}
	public postMessage(message: any) {
		if (this._view) {
			this._view.webview.postMessage(message);
		}
	}

	public updateLLMManager(newLLMManager: LLMProviderManager) {
		this.llmManager = newLLMManager;

		// Legacy provider update chat message removed. Provider change is now announced
		// exclusively via extension.ts calling addSystemMessage("Provider changed to ...").

		// Recreate the general purpose session with the new provider
		// Recreate ALL sessions so that history is preserved across provider changes.
		// LLMService.clearAllSessions() is invoked externally (extension.ts) before this call.
		// We now obtain a fresh LLMService instance and ask ThreadManager to reinitialize its sessions.
		if (this.llmManager) {
			this.llmService = LLMService.getOrCreate(this.llmManager);
			this.threadManager.reinitializeSessions(this.llmService)
				.catch(err => {
					console.error('Failed to reinitialize sessions after provider change:', err);
					if (this._view) {
						this._view.webview.postMessage({
							type: 'addMessage',
							sender: 'System',
							message: `❌ Failed to reinitialize sessions after provider change: ${err.message}`
						});
					}
				});
		}
	}

	// Create a new thread/session for a document
	public createThread(sessionId: string, initialContext: string, title: string) {
		this.threadManager.createThread(sessionId, initialContext, title);
	}

	// ...existing code...
	public setActiveThread(sessionId: string) {
		this.threadManager.setActiveThread(sessionId);
		// Update UI thread list immediately
		try {
			this._postThreadList();
		} catch (e) {
			console.warn('[NaruhoDocs] Failed to post thread list after setActiveThread:', e);
		}
		// Send the full normalized history for the newly active thread to the webview
		try {
			this._sendFullHistory(sessionId);
		} catch (e) {
			console.warn('[NaruhoDocs] Failed to send full history after setActiveThread:', e);
		}
	}

	// Reset current active chat session
	public async resetActiveChat() {
		const activeThreadId = this.threadManager.getActiveThreadId();
		if (!activeThreadId) {
			vscode.window.showWarningMessage('No active chat session to reset.');
			return;
		}

		const session = this.threadManager.getSession(activeThreadId);
		if (session) {
			const historyBeforeReset = session.getHistory();

			// Chat reset (command palette) verbose log removed

			await this.threadManager.resetSession(activeThreadId);

			// Notify webview
			this.postMessage({ type: 'addMessage', sender: 'System', message: '🔄 Conversation reset. Chat history cleared.' });

			// Show success message
			vscode.window.showInformationMessage('Chat conversation has been reset.');
		} else {
			vscode.window.showWarningMessage('No active chat session found.');
		}
	}

	private _postThreadList() {
		if (this._view) {
			const { threads, activeThreadId } = this.threadManager.getThreadListData();
			this._view.webview.postMessage({ type: 'threadList', threads, activeThreadId });

			const isGeneralTab = activeThreadId === 'naruhodocs-general-thread';
			this._view.webview.postMessage({ type: 'toggleGeneralTabUI', visible: isGeneralTab });
		}
	}

	/**
	 * Normalize and send entire history for the active thread in one atomic message to avoid
	 * flicker and race conditions with iterative addMessage calls after webview recreation.
	 */
	private _sendFullHistory(sessionId?: string) {
		if (!this._view) { return; }
		const activeId = sessionId || this.threadManager.getActiveThreadId();
		if (!activeId) { return; }
		const session = this.threadManager.getSession(activeId);
		if (!session) { return; }
		try {
			const raw = session.getHistory();
			if (this.context.extensionMode === vscode.ExtensionMode.Development) {
				console.log('[NaruhoDocs][History] Raw history length:', raw.length, 'for session', activeId);
			}
			const normalized = raw
				.filter((msg: any) => {
					// Filter out RAG Query system/context messages
					// You can adjust this filter as needed for your app
					// Example: skip if message contains 'Prompt-engineered RAG Query' or 'Retrieved Context:'
					const text = typeof msg.content === 'string' ? msg.content : msg.text || JSON.stringify(msg.content);
					if (typeof text === 'string' && (
						text.includes('Prompt-engineered RAG Query') &&
						text.includes('Retrieved Context:') &&
						text.startsWith('\nQuery:')
					)) {
						return false;
					}
					return true;
				})
				.map((msg: any) => {
					let role: string | undefined = msg.type || (typeof msg._getType === 'function' ? msg._getType() : undefined);
					if (!role || role === 'unknown') {
						const ctor = msg.constructor?.name?.toLowerCase?.() || '';
						if (ctor.includes('human')) { role = 'human'; }
						else if (ctor.includes('ai')) { role = 'ai'; }
					}
					if (role === 'user') { role = 'human'; }
					if (role === 'assistant' || role === 'bot') { role = 'ai'; }
					const sender = role === 'human' ? 'You' : 'Bot';
					const text = typeof msg.content === 'string' ? msg.content : msg.text || JSON.stringify(msg.content);
					return { sender, message: text };
				});
			if (this.context.extensionMode === vscode.ExtensionMode.Development) {
				console.log('[NaruhoDocs][History] Normalized history length:', normalized.length);
			}
			// Fallback: if raw has items but normalized becomes empty (unexpected), replay manually
			if (raw.length > 0 && normalized.length === 0) {
				if (this.context.extensionMode === vscode.ExtensionMode.Development) {
					console.warn('[NaruhoDocs][History] Normalized empty; falling back to manual replay');
				}
				this._view.webview.postMessage({ type: 'clearMessages' });
				for (const msg of raw) {
					let role: string | undefined = (msg as any).type || (typeof (msg as any)._getType === 'function' ? (msg as any)._getType() : undefined);
					if (!role || role === 'unknown') {
						const ctor = msg.constructor?.name?.toLowerCase?.() || '';
						if (ctor.includes('human')) { role = 'human'; }
						else if (ctor.includes('ai')) { role = 'ai'; }
					}
					if (role === 'user') { role = 'human'; }
					if (role === 'assistant' || role === 'bot') { role = 'ai'; }
					const sender = role === 'human' ? 'You' : 'Bot';
					const content = typeof (msg as any).content === 'string' ? (msg as any).content : (msg as any).text || JSON.stringify((msg as any).content);
					this._view.webview.postMessage({ type: 'addMessage', sender, message: content });
				}
				return;
			}
			this._view.webview.postMessage({ type: 'setFullHistory', history: normalized });
		} catch (e) {
			console.warn('Failed to send full history:', e);
		}
	}


	private _getHtmlForWebview(webview: vscode.Webview) {
		const scriptUri = webview.asWebviewUri(vscode.Uri.joinPath(this._extensionUri, 'media', 'main.js'));
		const markdownItUri = webview.asWebviewUri(vscode.Uri.joinPath(this._extensionUri, 'node_modules', 'markdown-it', 'dist', 'markdown-it.min.js'));
		const mermaidUri = webview.asWebviewUri(vscode.Uri.joinPath(this._extensionUri, 'node_modules', 'mermaid', 'dist', 'mermaid.min.js'));
		const styleResetUri = webview.asWebviewUri(vscode.Uri.joinPath(this._extensionUri, 'media', 'reset.css'));
		const styleVSCodeUri = webview.asWebviewUri(vscode.Uri.joinPath(this._extensionUri, 'media', 'vscode.css'));
		const styleMainUri = webview.asWebviewUri(vscode.Uri.joinPath(this._extensionUri, 'media', 'main.css'));
		const styleMarkdownUri = webview.asWebviewUri(vscode.Uri.joinPath(this._extensionUri, 'media', 'markdown.css'));
		const nonce = getNonce();


		return `<!DOCTYPE html>
			<html lang="en">
			<head>
				<meta charset="UTF-8">

				<!--
					Use a content security policy to only allow loading images from https or from our extension directory,
					and only allow scripts that have a specific nonce.
				-->
				<meta http-equiv="Content-Security-Policy" content="default-src 'none'; style-src ${webview.cspSource}; script-src 'nonce-${nonce}'; img-src ${webview.cspSource};">

				<meta name="viewport" content="width=device-width, initial-scale=1.0">

				<link href="${styleResetUri}" rel="stylesheet">
				<link href="${styleVSCodeUri}" rel="stylesheet">
				<link href="${styleMainUri}" rel="stylesheet">
				<link href="${styleMarkdownUri}" rel="stylesheet">
				
				<style>
				/* Removed reset chat icon styles */
				</style>
				
				<title>NaruhoDocs Chat</title>
			</head>
			<body>
				<div class="chat-container">
					<div class="chat-header" style="margin-bottom:12px; position:relative; display:flex; align-items:center; padding:0 8px;">
						<div style="flex:0 0 auto;">
							<span id="hamburger-menu" style="cursor:pointer; background:#f3f3f3; border-radius:8px; box-shadow:0 2px 8px rgba(0,0,0,0.04); display:inline-flex; align-items:center; justify-content:center; width:32px; height:32px;">
								<svg width="20" height="20" viewBox="0 0 24 24" fill="none" stroke="currentColor" stroke-width="2" stroke-linecap="round" stroke-linejoin="round">
									<line x1="4" y1="7" x2="20" y2="7"></line>
									<line x1="4" y1="12" x2="20" y2="12"></line>
									<line x1="4" y1="17" x2="20" y2="17"></line>
								</svg>
							</span>
						</div>
						<div style="flex:1 1 auto; text-align:center;">
							<span id="current-doc-name"></span>
						</div>
						<div style="margin-left:auto; display:flex; align-items:center; gap:8px; padding-left:8px;">
							<button class="refresh-vectordb" id="refresh-vectordb" title="Rebuild the database for RAG" style="display:flex; align-items:center; justify-content:center; padding:4px;">
								<svg width="16" height="16" viewBox="0 0 24 24" fill="none" stroke="currentColor" stroke-width="2">
									<path d="M21.1 8.7C20.5 6.8 19.4 5.1 17.9 3.8C16.4 2.5 14.5 1.7 12.5 1.5C10.5 1.3 8.5 1.8 6.8 2.8C5.1 3.8 3.7 5.3 2.9 7.1"/>
									<path d="M2.9 3.7V7.1H6.3"/>
									<path d="M2.9 15.3C3.5 17.2 4.6 18.9 6.1 20.2C7.6 21.5 9.5 22.3 11.5 22.5C13.5 22.7 15.5 22.2 17.2 21.2C18.9 20.2 20.3 18.7 21.1 16.9"/>
									<path d="M21.1 20.3V16.9H17.7"/>
								</svg>
							</button>
							<button id="clear-history" title="Clear all chat history">Clear History</button>
						</div>
						<div id="dropdown-container" style="display:none; position:absolute; left:0; top:40px; z-index:10;">
							<div id="thread-list-menu"></div>
						</div>
					</div>
					<!-- ...existing chat UI... -->
					   <!-- General buttons moved below chat messages, above chat input -->
					   <div id="general-buttons" style="display:none; margin-top:18px; justify-content:center; margin-bottom:8px;">
						   <button id="generate-doc-btn" style="margin-right:8px;">Generate Document</button>
						   <button id="suggest-template-btn" style="margin-right:8px;">Suggest Template</button>
						   <button id="visualize-btn">Visualize</button>
					   </div>
					<div id="thread-tabs" style="display:flex; gap:4px; margin-bottom:8px;"></div>
					   <div id="chat-messages" class="chat-messages"></div>
					   <!-- General buttons will be shown here above the chat input box -->
					   <div id="general-buttons-anchor"></div>
					   <div class="chat-input-container">
						<div class="chat-input-wrapper" style="position:relative; width:100%;">
							<textarea id="chat-input" class="chat-input" placeholder="How can I help?" style="padding-right:32px;"></textarea>
							<span id="send-icon" style="position:absolute; right:8px; top:50%; transform:translateY(-50%); cursor:pointer;">
								<svg width="18" height="18" viewBox="0 0 24 24" fill="none" stroke="currentColor" stroke-width="2" stroke-linecap="round" stroke-linejoin="round">
									<line x1="22" y1="2" x2="11" y2="13"></line>
									<polygon points="22 2 15 22 11 13 2 9 22 2"></polygon>
								</svg>
							</span>
						</div>
						<!--<button id="create-file-btn" style="margin-top:10px;">Create Default File</button>-->
					</div>
				</div>

				<script nonce="${nonce}" src="${markdownItUri}"></script>
				<script nonce="${nonce}" src="${mermaidUri}"></script>
				<script nonce="${nonce}" src="${scriptUri}"></script>
			</body>
			</html>`;
	}

	/**
	 * Add context to the active AI session
	 * This allows other components to add relevant context to the chat history
	 */
	public addContextToActiveSession(userMessage: string, botResponse: string): void {
		try {
			const activeThreadId = this.threadManager.getActiveThreadId();
			if (!activeThreadId) {
				console.warn('No active thread available to add context');
				return;
			}

			const session = this.threadManager.getSession(activeThreadId);
			if (!session) {
				console.warn('No active session found to add context');
				return;
			}

			// --- START: FIX ---
			// Get current history and add the new context correctly
			const history = session.getHistory();
			history.push(new HumanMessage(userMessage));
			history.push(new AIMessage(botResponse));

			// Save the updated history using the thread manager's method
			this.threadManager.saveThreadHistory(activeThreadId);
			// --- END: FIX ---

		} catch (error) {
			console.error('Error adding context to active session:', error);
		}
	}

	private openDiagramInFullWindow(mermaidCode: string, diagramId: string, title: string): void {
		// Create a new webview panel that covers the entire VS Code window
		const panel = vscode.window.createWebviewPanel(
			'naruhodocsDiagram',
			title || 'Diagram View',
			vscode.ViewColumn.One,
			{
				enableScripts: true,
				retainContextWhenHidden: true
			}
		);

		// Get CSS resources
		const styleResetUri = panel.webview.asWebviewUri(vscode.Uri.joinPath(this._extensionUri, 'media', 'reset.css'));
		const styleVSCodeUri = panel.webview.asWebviewUri(vscode.Uri.joinPath(this._extensionUri, 'media', 'vscode.css'));
		const styleMainUri = panel.webview.asWebviewUri(vscode.Uri.joinPath(this._extensionUri, 'media', 'main.css'));

		// Create the HTML content for the full window diagram
		panel.webview.html = `<!DOCTYPE html>
<html lang="en">
<head>
	<meta charset="UTF-8">
	<meta name="viewport" content="width=device-width, initial-scale=1.0">
	<link href="${styleResetUri}" rel="stylesheet">
	<link href="${styleVSCodeUri}" rel="stylesheet">
	<link href="${styleMainUri}" rel="stylesheet">
	<title>${title}</title>
	<script src="https://unpkg.com/mermaid@10/dist/mermaid.min.js"></script>
	<style>
		body {
			padding: 20px;
			background: var(--vscode-editor-background);
			color: var(--vscode-foreground);
			font-family: var(--vscode-font-family);
			height: 100vh;
			margin: 0;
			display: flex;
			flex-direction: column;
		}
		.diagram-header {
			display: flex;
			justify-content: space-between;
			align-items: center;
			margin-bottom: 20px;
			padding-bottom: 10px;
			border-bottom: 1px solid var(--vscode-panel-border);
		}
		.diagram-title {
			font-size: 18px;
			font-weight: bold;
			margin: 0;
		}
		.diagram-controls {
			display: flex;
			gap: 8px;
		}
		.control-btn {
			background: var(--vscode-button-background);
			color: var(--vscode-button-foreground);
			border: 1px solid var(--vscode-button-border, transparent);
			border-radius: 6px;
			padding: 8px 16px;
			cursor: pointer;
			font-size: 13px;
			font-weight: 500;
			transition: all 0.2s ease;
			user-select: none;
		}
		.control-btn:hover {
			background: var(--vscode-button-hoverBackground);
			transform: translateY(-1px);
			box-shadow: 0 2px 8px rgba(0, 0, 0, 0.15);
		}
		.control-btn:active {
			transform: translateY(0);
		}
		.diagram-container {
			flex: 1;
			display: flex;
			justify-content: center;
			align-items: center;
			overflow: hidden;
			background: var(--vscode-editor-background);
			border: 1px solid var(--vscode-panel-border);
			border-radius: 6px;
			padding: 20px;
			position: relative;
			cursor: grab;
		}
		.diagram-container:active {
			cursor: grabbing;
		}
		.diagram-content {
			max-width: 100%;
			max-height: 100%;
			text-align: center;
			transition: transform 0.1s ease;
		}
		.diagram-content svg {
			max-width: none;
			height: auto;
			transform-origin: center;
			transition: transform 0.3s ease;
		}
	</style>
</head>
<body>
	<div class="diagram-header">
		<h1 class="diagram-title">${title}</h1>
		<div class="diagram-controls">
			<button class="control-btn" id="zoom-out">Zoom Out</button>
			<button class="control-btn" id="zoom-reset">100%</button>
			<button class="control-btn" id="zoom-in">Zoom In</button>
			<button class="control-btn" id="export-btn">Export</button>
			<button class="control-btn" id="close-btn">Close</button>
		</div>
	</div>
	<div class="diagram-container">
		<div class="diagram-content" id="diagram-content">
			<div id="mermaid-diagram"></div>
		</div>
	</div>

	<script>
		const vscode = acquireVsCodeApi();
		
		// Initialize Mermaid
		mermaid.initialize({ 
			startOnLoad: false,
			theme: 'dark',
			themeVariables: {
				darkMode: true,
				primaryColor: '#007acc',
				primaryTextColor: '#ffffff',
				primaryBorderColor: '#007acc',
				lineColor: '#cccccc',
				secondaryColor: '#1e1e1e',
				tertiaryColor: '#252526'
			}
		});

		// Render the diagram
		const mermaidCode = \`${mermaidCode.replace(/`/g, '\\`')}\`;
		const diagramElement = document.getElementById('mermaid-diagram');
		
		mermaid.render('diagram-${diagramId}', mermaidCode)
			.then(({ svg }) => {
				diagramElement.innerHTML = svg;
				
				// Set up zoom and drag functionality
				const svgElement = diagramElement.querySelector('svg');
				const container = document.querySelector('.diagram-container');
				const content = document.querySelector('.diagram-content');
				let currentZoom = 1;
				const zoomStep = 0.2;
				
				// Dragging state
				let isDragging = false;
				let dragStart = { x: 0, y: 0 };
				let translateX = 0;
				let translateY = 0;
				
				function updateTransform() {
					if (content) {
						content.style.transform = \`translate(\${translateX}px, \${translateY}px)\`;
					}
					if (svgElement) {
						svgElement.style.transform = \`scale(\${currentZoom})\`;
					}
				}
				
				function updateZoom(newZoom) {
					currentZoom = Math.max(0.3, Math.min(5, newZoom));
					updateTransform();
					document.getElementById('zoom-reset').textContent = \`\${Math.round(currentZoom * 100)}%\`;
				}
				
				// Mouse drag functionality
				if (container && content) {
					container.addEventListener('mousedown', (e) => {
						isDragging = true;
						dragStart.x = e.clientX - translateX;
						dragStart.y = e.clientY - translateY;
						container.style.cursor = 'grabbing';
						e.preventDefault();
					});
					
					document.addEventListener('mousemove', (e) => {
						if (isDragging) {
							translateX = e.clientX - dragStart.x;
							translateY = e.clientY - dragStart.y;
							updateTransform();
						}
					});
					
					document.addEventListener('mouseup', () => {
						if (isDragging) {
							isDragging = false;
							container.style.cursor = 'grab';
						}
					});
					
					// Reset position on double-click
					container.addEventListener('dblclick', () => {
						translateX = 0;
						translateY = 0;
						updateTransform();
					});
				}
				
				document.getElementById('zoom-in').onclick = () => updateZoom(currentZoom + zoomStep);
				document.getElementById('zoom-out').onclick = () => updateZoom(currentZoom - zoomStep);
				document.getElementById('zoom-reset').onclick = () => {
					updateZoom(1);
					translateX = 0;
					translateY = 0;
					updateTransform();
				};
				
				// Export functionality
				document.getElementById('export-btn').onclick = () => {
					if (svgElement) {
						const svgData = new XMLSerializer().serializeToString(svgElement);
						const svgBlob = new Blob([svgData], { type: 'image/svg+xml;charset=utf-8' });
						const downloadLink = document.createElement('a');
						downloadLink.href = URL.createObjectURL(svgBlob);
						downloadLink.download = '${diagramId || 'diagram'}.svg';
						document.body.appendChild(downloadLink);
						downloadLink.click();
						document.body.removeChild(downloadLink);
						URL.revokeObjectURL(downloadLink.href);
						
						// Notify user of export location
						vscode.postMessage({
							type: 'showNotification',
							message: 'Diagram exported as ${diagramId || 'diagram'}.svg to your Downloads folder',
							messageType: 'info'
						});
					}
				};
			})
			.catch(error => {
				diagramElement.innerHTML = \`<p style="color: var(--vscode-errorForeground);">Failed to render diagram: \${error.message}</p>\`;
			});

		// Close button functionality
		document.getElementById('close-btn').onclick = () => {
			vscode.postMessage({ type: 'closeDiagramPanel' });
		};

		// Keyboard shortcuts
		document.addEventListener('keydown', (e) => {
			if (e.key === 'Escape') {
				document.getElementById('close-btn').click();
			} else if (e.key === '+' || e.key === '=') {
				e.preventDefault();
				document.getElementById('zoom-in').click();
			} else if (e.key === '-') {
				e.preventDefault();
				document.getElementById('zoom-out').click();
			} else if (e.key === '0') {
				e.preventDefault();
				document.getElementById('zoom-reset').click();
			}
		});
	</script>
</body>
</html>`;

		// Handle messages from the diagram panel
		panel.webview.onDidReceiveMessage(message => {
			if (message.type === 'closeDiagramPanel') {
				panel.dispose();
			} else if (message.type === 'showNotification') {
				// Forward notification to VS Code
				switch (message.messageType) {
					case 'error':
						vscode.window.showErrorMessage(message.message);
						break;
					case 'warning':
						vscode.window.showWarningMessage(message.message);
						break;
					case 'info':
					default:
						vscode.window.showInformationMessage(message.message);
						break;
				}
			}
		});
	}
}<|MERGE_RESOLUTION|>--- conflicted
+++ resolved
@@ -122,71 +122,6 @@
 	 * Use for lifecycle events like provider changes, resets, or configuration notices.
 	 */
 	public addSystemMessage(message: string) {
-<<<<<<< HEAD
-        this._view?.webview.postMessage({ type: 'addMessage', sender: 'System', message });
-    }
-
-    public async resolveWebviewView(
-        webviewView: vscode.WebviewView,
-        _context: vscode.WebviewViewResolveContext,
-        _token: vscode.CancellationToken,
-    ) {
-        this._view = webviewView;
-
-        webviewView.webview.options = {
-            enableScripts: true,
-            localResourceRoots: [this._extensionUri]
-        };
-
-        webviewView.webview.html = this._getHtmlForWebview(webviewView.webview);
-
-        if (this.isInitializing) {
-            this.isInitializing = false; // Prevent this block from running again
-            try {
-                this.llmService.clearAllSessions();
-
-                // 1. Restore all threads from workspace state.
-                const keys = this.context.workspaceState.keys ? this.context.workspaceState.keys() : [];
-                await this.threadManager.restoreThreads(keys);
-
-                // 2. Ensure the general thread exists if it wasn't restored (e.g., first run).
-                if (!this.threadManager.hasSession('naruhodocs-general-thread')) {
-                    await this.threadManager.initializeGeneralThread();
-                }
-
-                // 3. Always set the "General" thread as active on startup.
-                this.threadManager.setActiveThread('naruhodocs-general-thread');
-
-                // 4. Post the thread list and the history for the now-active general thread.
-                // This ensures the UI is populated as soon as the backend is ready.
-                this._postThreadList();
-                this._sendFullHistory();
-
-            } catch (e) {
-                console.error("Error during thread restoration:", e);
-                vscode.window.showErrorMessage("NaruhoDocs: Failed to restore chat sessions.");
-            }
-        }
-        // Refresh UI whenever the view becomes visible again
-        webviewView.onDidChangeVisibility(() => {
-            if (webviewView.visible) {
-                this._postThreadList();
-                if ((webviewView as any)._naruhodocsReady) {
-                    this._sendFullHistory();
-                }
-            }
-        });
-
-		webviewView.webview.onDidReceiveMessage(async data => {
-			if (data.type === 'vscodeReloadWindow') {
-				await vscode.commands.executeCommand('workbench.action.reloadWindow');
-				return;
-			}
-			if (data.type === 'chatViewReady') {
-				(webviewView as any)._naruhodocsReady = true;
-				this._postThreadList(); // Post threads first
-				this._sendFullHistory(); // Then send history for the active one
-=======
 		this._view?.webview.postMessage({ type: 'addMessage', sender: 'System', message });
 	}
 
@@ -251,7 +186,6 @@
 						console.warn('[NaruhoDocs] Failed to populate restored history on init:', e);
 					}
 				}
->>>>>>> 7363f41b
 				return;
 			}
 			// Webview received message

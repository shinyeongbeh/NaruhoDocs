--- conflicted
+++ resolved
@@ -78,7 +78,6 @@
 	/**
 	 * Send a message to a specific thread and display the bot response.
 	 */
-<<<<<<< HEAD
 	public async sendMessageToThread(sessionId: string, prompt: string) {
         this.threadManager.setActiveThread(sessionId);
         const session = this.threadManager.getSession(sessionId);
@@ -116,34 +115,6 @@
             return errorMsg;
         }
     }
-=======
-	// public async sendMessageToThread(sessionId: string, prompt: string) {
-	// 	this.threadManager.setActiveThread(sessionId);
-	// 	const session = this.threadManager.getSession(sessionId);
-	// 	if (!session) {
-	// 		this._view?.webview.postMessage({ type: 'addMessage', sender: 'Bot', message: 'No active thread.' });
-	// 		return Promise.resolve('No active thread.');
-	// 	}
-	// 	// Immediately show user message
-	// 	this._view?.webview.postMessage({ type: 'addMessage', sender: 'You', message: prompt });
-	// 	// Await and return bot response
-	// 	try {
-	// 		const botResponse = await this.llmService.trackedChat({
-	// 			sessionId,
-	// 			systemMessage: (session as any).systemMessage || SystemMessages.GENERAL_PURPOSE,
-	// 			prompt,
-	// 			task: 'chat'
-	// 		});
-  //           this._view?.webview.postMessage({ type: 'addMessage', sender: 'Bot', message: botResponse });
-  //           await this.threadManager.saveThreadHistory(sessionId);
-  //           return botResponse;
-	// 	} catch (error: any) {
-	// 		const errorMsg = `Error: ${error.message || 'Unable to connect to LLM.'}`;
-	// 		this._view?.webview.postMessage({ type: 'addMessage', sender: 'Bot', message: errorMsg });
-	// 		return errorMsg;
-	// 	}
-	// }
->>>>>>> 16de8acd
 
 	/**
 	 * Post a system-level message to the webview (non-user/non-bot semantic).
@@ -352,12 +323,11 @@
 							});
 						} else {
 							const activeThreadId = this.threadManager.getActiveThreadId();
-<<<<<<< HEAD
                             if (!activeThreadId) {
                                 throw new Error("Could not determine active thread for chat.");
                             }
                             const currentHistory = session.getHistory();
-                            const sessionSystemMessage = (session as any).systemMessage || 'No system message';
+                            const sessionSystemMessage = this.threadManager.getSystemMessage(activeThreadId||'No system message');
                             const historyPreview = currentHistory.map((msg: any, index: any) => {
                                 const msgType = (msg as any).type || 'unknown';
                                 const msgContent = typeof msg.content === 'string' ? msg.content : JSON.stringify(msg.content);
@@ -369,7 +339,7 @@
 
                             const botResponse = await this.llmService.trackedChat({
                                 sessionId: activeThreadId!,
-                                systemMessage: (session as any).systemMessage || SystemMessages.GENERAL_PURPOSE,
+                                systemMessage: sessionSystemMessage || 'No system message',
                                 prompt: userMessage,
                                 task: 'chat'
                             });
@@ -390,34 +360,6 @@
                     } catch (error: any) {
                         this._view?.webview.postMessage({ type: 'addMessage', sender: 'Bot', message: `Error: ${error.message || 'Unable to connect to LLM.'}` });
                     }
-=======
-							const currentHistory = session.getHistory();
-							const sessionSystemMessage = this.threadManager.getSystemMessage(activeThreadId||'');
-							const historyPreview = currentHistory.map((msg: any, index: any) => {
-								const msgType = (msg as any).type || 'unknown';
-								const msgContent = typeof msg.content === 'string' ? msg.content : JSON.stringify(msg.content);
-								const truncatedContent = msgContent.length > 200 ? msgContent.substring(0, 200) + '...' : msgContent;
-								return `  [${index}] ${msgType}: ${truncatedContent}`;
-							}).join('\n');
-							
-							// User message sent verbose log removed
-							
-							const botResponse = await this.llmService.trackedChat({
-								sessionId: activeThreadId!,
-								systemMessage: sessionSystemMessage || '',
-								prompt: userMessage,
-								task: 'chat'
-							});
-							this._view?.webview.postMessage({ type: 'addMessage', sender: 'Bot', message: botResponse });
-							// Save history after message
-							if (activeThreadId && session) {
-								await this.threadManager.saveThreadHistory(activeThreadId);
-							}
-						}
-					} catch (error: any) {
-						this._view?.webview.postMessage({ type: 'addMessage', sender: 'Bot', message: `Error: ${error.message || 'Unable to connect to LLM.'}` });
-					}
->>>>>>> 16de8acd
 					break;
 				}
 				case 'resetSession': {

import * as vscode from 'vscode';
import { ChatSession } from './langchain-backend/llm';
import { LLMService } from './managers/LLMService';
import { SystemMessages } from './SystemMessages';
import { LLMProviderManager } from './llm-providers/manager';
import { HumanMessage, AIMessage } from '@langchain/core/messages';
import { DocumentSuggestion } from './general-purpose/DocumentSuggestion';
import { generateDocument } from './general-purpose/GenerateDocument';
import { BeginnerDevMode } from './document-based/BeginnerDevMode';
import { getNonce } from './utils/utils';
import { ThreadManager } from './managers/ThreadManager';

export class ChatViewProvider implements vscode.WebviewViewProvider {
	private documentSuggestion = new DocumentSuggestion();
	private setBeginnerDevMode = new BeginnerDevMode();

	private existingDocFiles: string[] = [];
	private didDevCleanupOnce: boolean = false;
	private fileWatcher?: vscode.FileSystemWatcher;

	public static readonly viewType = 'naruhodocs.chatView';

	private _view?: vscode.WebviewView;

	// Thread management - delegated to ThreadManager
	private threadManager: ThreadManager;
	private llmService!: LLMService;

	private context: vscode.ExtensionContext;
	constructor(
		private readonly _extensionUri: vscode.Uri,
		private apiKey?: string, // Keep for backward compatibility
		context?: vscode.ExtensionContext,
		private llmManager?: LLMProviderManager
	) {
        this.context = context!;
        this.llmService = LLMService.getOrCreate(this.llmManager!);

		// Initialize thread manager
		this.threadManager = new ThreadManager(
			this.context,
			this.apiKey,
			this.llmManager,
			() => this._postThreadList() // Callback for thread list changes
		);

		// Initialize the general-purpose thread
		this.threadManager.initializeGeneralThread().catch(error => {
			console.error('Failed to initialize general thread:', error);
		});

		// Watch for file deletions (markdown/txt)
		this.fileWatcher = vscode.workspace.createFileSystemWatcher('**/*.{md,txt}');
		this.fileWatcher.onDidDelete(async (uri) => {
			const sessionId = uri.toString();
			await this.threadManager.removeThread(sessionId);
			if (this._view) {
				this._view.webview.postMessage({ type: 'resetState' });
			}
		});
	}

	// Scan documents in workspace and get document suggestions from AI 
	async scanDocs() {
		// Get all filenames and contents
		const filesAndContents = await this.documentSuggestion.getWorkspaceFilesAndContents();
		// Get AI suggestions
<<<<<<< HEAD
		const aiSuggestions = await this.documentSuggestion.getAISuggestions(this.llmService, filesAndContents);
=======
		const aiSuggestions = await this.documentSuggestion.getAISuggestions(filesAndContents);
>>>>>>> 17f68049
		// AI suggestions retrieved
		// Pass all AI suggestions to modal, but filter after AI generates
		this.postMessage({
			type: 'aiSuggestedDocs',
			suggestions: aiSuggestions,
			existingFiles: filesAndContents.map(f => f.path.split(/[/\\]/).pop()?.toLowerCase())
		});
	}

	/**
	 * Send a message to a specific thread and display the bot response.
	 */
	public async sendMessageToThread(sessionId: string, prompt: string) {
		this.threadManager.setActiveThread(sessionId);
		const session = this.threadManager.getSession(sessionId);
		if (!session) {
			this._view?.webview.postMessage({ type: 'addMessage', sender: 'Bot', message: 'No active thread.' });
			return Promise.resolve('No active thread.');
		}
		// Immediately show user message
		this._view?.webview.postMessage({ type: 'addMessage', sender: 'You', message: prompt });
		// Await and return bot response
		try {
			const botResponse = await this.llmService.trackedChat({
				sessionId,
				systemMessage: (session as any).systemMessage || SystemMessages.GENERAL_PURPOSE,
				prompt,
				task: 'chat'
			});
            this._view?.webview.postMessage({ type: 'addMessage', sender: 'Bot', message: botResponse });
            await this.threadManager.saveThreadHistory(sessionId);
            return botResponse;
		} catch (error: any) {
			const errorMsg = `Error: ${error.message || 'Unable to connect to LLM.'}`;
			this._view?.webview.postMessage({ type: 'addMessage', sender: 'Bot', message: errorMsg });
			return errorMsg;
		}
	}

	/**
	 * Post a system-level message to the webview (non-user/non-bot semantic).
	 * Use for lifecycle events like provider changes, resets, or configuration notices.
	 */
	public addSystemMessage(message: string) {
		this._view?.webview.postMessage({ type: 'addMessage', sender: 'System', message });
	}

	public async resolveWebviewView(
		webviewView: vscode.WebviewView,
		_context: vscode.WebviewViewResolveContext,
		_token: vscode.CancellationToken,
	) {
		this._view = webviewView;

		webviewView.webview.options = {
			enableScripts: true,
			localResourceRoots: [this._extensionUri]
		};

		webviewView.webview.html = this._getHtmlForWebview(webviewView.webview);

		// Always reset state in dev mode (only once per debug session)
		if (this.context.extensionMode === vscode.ExtensionMode.Development && !this.didDevCleanupOnce) {
			webviewView.webview.postMessage({ type: 'resetState' });
			await this.threadManager.resetDevState();
			this.didDevCleanupOnce = true;
		}

		// Restore threads from workspaceState
		const keys = this.context.workspaceState.keys ? this.context.workspaceState.keys() : [];
		await this.threadManager.restoreThreads(keys);

		// Ensure currently open documents are represented as threads when the view opens
		try {
			const openDocs = vscode.workspace.textDocuments;
			const pending: Promise<void>[] = [];
			for (const document of openDocs) {
				const fileNameLower = document.fileName.toLowerCase();
				if (fileNameLower.endsWith('.md') || fileNameLower.endsWith('.txt')) {
					const sessionId = document.uri.toString();
					pending.push(this.threadManager.createThread(sessionId, document.getText(), document.fileName));
				}
			}
			if (pending.length) { await Promise.all(pending); }
		} catch { }

		// Defer sending history until webview signals readiness (chatViewReady)
		this._postThreadList();

		// Refresh UI whenever the view becomes visible again (e.g., after switching panels)
		webviewView.onDidChangeVisibility(() => {
			if (webviewView.visible) {
				this._postThreadList();
				// Only send history if view already had a ready handshake once
				if ((webviewView as any)._naruhodocsReady) {
					this._sendFullHistory();
				}
			}
		});

		webviewView.webview.onDidReceiveMessage(async data => {
			if (data.type === 'chatViewReady') {
				(webviewView as any)._naruhodocsReady = true;
				// Now safe to send full history
				this._sendFullHistory();
				return;
			}
			// Webview received message
			if (data.type === 'scanDocs') {
				// scanDocs triggered from webview
				await vscode.commands.executeCommand('naruhodocs.scanDocs');
				return;
			}
			if (data.type === 'existingDocs') {
				this.existingDocFiles = Array.isArray(data.files) ? data.files : [];
				return;
			}
			const session = this.threadManager.getActiveSession();
			switch (data.type) {
				// case 'suggestTemplate': {
				// 	// Generate template using AI and show save modal
				// 	let templateContent = '';
				// 	try {
				// 		if (!session) { throw new Error('No active thread'); }
				// 		templateContent = await session.chat(`Generate a documentation template for ${data.templateType || 'this project'}.`);
				// 	} catch (err) {
				// 		templateContent = 'Unable to generate template.';
				// 	}
				// 	this._view?.webview.postMessage({
				// 		type: 'showSaveTemplateButtons',
				// 		template: templateContent,
				// 		sessionId: this.activeThreadId,
				// 		templateType: data.templateType || 'README'
				// 	});
				// 	break;
				// }
				case 'generateDoc': {
					// generateDoc triggered (doc-generate thread)

<<<<<<< HEAD
					const response = await generateDocument(this.llmService, data);
=======
					const response = await generateDocument(data);
>>>>>>> 17f68049
					// Response from docGenerate.generate captured
					this._view?.webview.postMessage({ type: response.type, sender: response.sender, message: response.message });

					break;				
				}
				case 'setThreadBeginnerMode': {
					await this.setBeginnerDevMode.setThreadBeginnerMode(data.sessionId, this.threadManager.getSessions(), this.threadManager.getThreadTitles());
					break;
				}
				case 'setThreadDeveloperMode': {
					await this.setBeginnerDevMode.setThreadDeveloperMode(data.sessionId, this.threadManager.getSessions(), this.threadManager.getThreadTitles());
					break;
				}
				case 'sendMessage': {
					const userMessage = data.value as string;
					
					// Log initial message processing
					const activeThreadId = this.threadManager.getActiveThreadId();
					// Verbose message processing log removed
					
					try {
						if (!session) { throw new Error('No active thread'); }
						// If the user message is a template request, scan files and generate a template with full context
						if (/generate (a )?.*template/i.test(userMessage)) {
							// Extract template type
							let templateType = 'README';
							const match = userMessage.match(/generate (?:a )?(.*) template/i);
							if (match && match[1]) {
								templateType = match[1].trim();
							}
							// Gather workspace filenames
							const { RetrieveWorkspaceFilenamesTool, RetrieveFileContentTool } = require('./langchain-backend/features');
							const filenamesTool = new RetrieveWorkspaceFilenamesTool();
							const fileListStr = await filenamesTool._call();
							const fileList = fileListStr.split('\n').filter((line: string) => line && !line.startsWith('Files in the workspace:'));

							// Always include project metadata and README/config files for richer context
							const metaFiles = ['package.json', 'tsconfig.json', 'README.md', 'readme.md', 'api_reference.md', 'API_REFERENCE.md'];
							const extraFiles = fileList.filter((f: string) => metaFiles.includes(f.split(/[/\\]/).pop()?.toLowerCase() || ''));

							// Ask AI which files are relevant for documentation
							const sys = `You are an AI assistant that helps users create project documentation templates based on the project files and contents.\nThe output should be in markdown format. Do not include code fences or explanations, just the template.\nFirst, select ALL the relevant files from this list for generating a ${templateType} template. You need to select as many files as needed but be concise.\nAlways include project metadata and README/config files if available. Return only a JSON array of file paths, no explanation.`;
								let relevantFiles: string[] = [];
								try {
									const aiResponse = await this.llmService.trackedChat({
										sessionId: 'chatview:template-select',
										systemMessage: sys,
										prompt: `Here is the list of files in the workspace:\n${fileList.join('\n')}\n\nWhich files are most relevant for generating a ${templateType} template? Always include project metadata and README/config files if available. Return only a JSON array of file paths.`,
										task: 'analyze',
										forceNew: true
									});
								// Try to parse the AI response as JSON array
								const matchFiles = aiResponse.match(/\[.*\]/s);
								if (matchFiles) {
									relevantFiles = JSON.parse(matchFiles[0]);
								} else {
									// fallback: use all files
									relevantFiles = fileList;
								}
							} catch (err) {
								relevantFiles = fileList;
							}
							// Ensure meta files are always included
							for (const meta of extraFiles) {
								if (!relevantFiles.includes(meta)) {
									relevantFiles.push(meta);
								}
							}
							// Now scan only relevant files
							const contentTool = new RetrieveFileContentTool();
							const filesAndContents = [];
							for (const path of relevantFiles) {
								try {
									const content = await contentTool._call(path);
									filesAndContents.push({ path, content });
								} catch (e) { }
							}
							// Use AI to generate template content
							let templateContent = '';
							try {
								const sys2 = `You are an impeccable and meticulous technical documentation specialist. Your purpose is to produce clear, accurate, and professional documentation templates based on the given content.\n\nPrimary Goal: Generate a high-quality documentation template for ${templateType} that is comprehensive, logically structured, and easy for the intended audience to use.\n\nInstructions:\nYou will be given the template type to create, along with the relevant files and their contents from the user's project workspace.\nYour task is to analyze these files and generate a well-organized documentation template that thoroughly covers the subject matter implied by the template type.\nYou may use tools (retrieve_workspace_filenames, retrieve_file_content) to retrieve additional file contents if needed without user prompted.\n\nMandatory Rules:\n- Do not include private or sensitive information from the provided files. For example, API keys.\n- Clarity and Simplicity: Prioritize clarity and conciseness above all else. Use plain language, active voice, and short sentences. Avoid jargon, buzzwords, and redundant phrases unless they are essential for technical accuracy.\n- Structured Content: All templates must follow a clear, hierarchical structure using Markdown.\n- Formatting: The final output must be in markdown format. Do not include code fences, explanations, or conversational text.\n- Never return empty or placeholder content. If you determine that this project truly does not need this template, respond with a clear explanation such as: 'This project does not require a [${templateType}] template because ...' and do not generate a file.`;
									const filesAndContentsString = filesAndContents.map(f => `File: ${f.path}\n${f.content}`).join('\n\n');
									templateContent = await this.llmService.trackedChat({
										sessionId: 'chatview:template-generate',
										systemMessage: sys2,
										prompt: `Generate a documentation template for ${templateType} based on this project. Here are the relevant workspace files and contents:\n${filesAndContentsString}`,
										task: 'generate_doc',
										forceNew: true,
										temperatureOverride: 0.2
									});
								templateContent = templateContent.replace(/^```markdown\s*/i, '').replace(/^\*\*\*markdown\s*/i, '').replace(/```$/g, '').trim();
							} catch (err) {
								templateContent = `This project does not require a [${templateType}] template because no relevant content was found.`;
							}
							this._view?.webview.postMessage({
								type: 'addMessage',
								sender: 'Bot',
								message: templateContent
							});
							// Save history after message
							const activeThreadId = this.threadManager.getActiveThreadId();
							if (activeThreadId && session) {
								await this.threadManager.saveThreadHistory(activeThreadId);
							}
							this._view?.webview.postMessage({
								type: 'showSaveTemplateButtons',
								template: templateContent,
								sessionId: activeThreadId,
								templateType
							});
						} else {
							// Default: just chat as before
							
							// Log the current context that will be sent to the LLM
							const activeThreadId = this.threadManager.getActiveThreadId();
							const currentHistory = session.getHistory();
							const sessionSystemMessage = (session as any).systemMessage || 'No system message';
							const historyPreview = currentHistory.map((msg: any, index: any) => {
								const msgType = (msg as any).type || 'unknown';
								const msgContent = typeof msg.content === 'string' ? msg.content : JSON.stringify(msg.content);
								const truncatedContent = msgContent.length > 200 ? msgContent.substring(0, 200) + '...' : msgContent;
								return `  [${index}] ${msgType}: ${truncatedContent}`;
							}).join('\n');
							
							// User message sent verbose log removed
							
							const botResponse = await this.llmService.trackedChat({
								sessionId: activeThreadId!,
								systemMessage: (session as any).systemMessage || SystemMessages.GENERAL_PURPOSE,
								prompt: userMessage,
								task: 'chat'
							});
							this._view?.webview.postMessage({ type: 'addMessage', sender: 'Bot', message: botResponse });
							// Save history after message
							if (activeThreadId && session) {
								await this.threadManager.saveThreadHistory(activeThreadId);
							}
						}
					} catch (error: any) {
						this._view?.webview.postMessage({ type: 'addMessage', sender: 'Bot', message: `Error: ${error.message || 'Unable to connect to LLM.'}` });
					}
					break;
				}
				case 'resetSession': {
					const activeThreadId = this.threadManager.getActiveThreadId();
					const historyBeforeReset = session ? session.getHistory() : [];
					
					// Chat reset requested verbose log removed
					
					if (session && activeThreadId) { 
						await this.threadManager.resetSession(activeThreadId);
					}
					
					this._view?.webview.postMessage({ type: 'addMessage', sender: 'System', message: '🔄 Conversation reset. Chat history cleared.' });
					
					break;
				}
				case 'switchThread': {
					const sessionId = data.sessionId as string;
					this.threadManager.setActiveThread(sessionId);
					this._sendFullHistory(sessionId);
					break;
				}
				case 'showVisualizationMenu': {
					// Trigger the visualization menu via command
					await vscode.commands.executeCommand('naruhodocs.showVisualizationMenu');
					break;
				}
				case 'showNotification': {
					// Show VS Code notification with the provided message
					const message = data.message || 'Notification';
					const messageType = data.messageType || 'info';
					
					switch (messageType) {
						case 'error':
							vscode.window.showErrorMessage(message);
							break;
						case 'warning':
							vscode.window.showWarningMessage(message);
							break;
						case 'info':
						default:
							vscode.window.showInformationMessage(message);
							break;
					}
					break;
				}
				case 'openFullWindowDiagram': {
					// Create a new webview panel that covers the entire VS Code window
					this.openDiagramInFullWindow(data.mermaidCode, data.diagramId, data.title);
					break;
				}
				case 'createFile': {
					// Create a default file in the workspace root
					const wsFolders = vscode.workspace.workspaceFolders;
					if (wsFolders && wsFolders.length > 0) {
						const wsUri = wsFolders[0].uri;
						const fileUri = vscode.Uri.joinPath(wsUri, 'NaruhoDocsFile.txt');
						try {
							await vscode.workspace.fs.writeFile(fileUri, new Uint8Array());
							this._view?.webview.postMessage({ type: 'addMessage', sender: 'System', message: `File created: ${fileUri.fsPath}` });
						} catch (err: any) {
							this._view?.webview.postMessage({ type: 'addMessage', sender: 'System', message: `Error creating file: ${err.message}` });
						}
					} else {
						this._view?.webview.postMessage({ type: 'addMessage', sender: 'System', message: 'No workspace folder open.' });
					}
					break;
				}
				//this one Shin created for saving translation
				case 'createAndSaveFile':
					{
						// Accept a text parameter for file content
						const text = data.text || '';
						const uri = data.uri || '';
						let newUri = '';
						if (uri) {
							try {
								const fileUri = vscode.Uri.parse(uri);
								// Get parent folder URI
								const parentPaths = fileUri.path.split('/');
								const originalFileName = parentPaths.pop() || '';
								// Insert '-translated' before extension
								const dotIdx = originalFileName.lastIndexOf('.');
								let translatedFileName = '';
								if (dotIdx > 0) {
									translatedFileName = originalFileName.slice(0, dotIdx) + '-translated' + originalFileName.slice(dotIdx);
								} else {
									translatedFileName = originalFileName + '-translated';
								}
								const translatedFileUri = vscode.Uri.joinPath(fileUri.with({ path: parentPaths.join('/') }), translatedFileName);

								const content = text ? Buffer.from(text, 'utf8') : new Uint8Array();
								await vscode.workspace.fs.writeFile(translatedFileUri, content);
								this._view?.webview.postMessage({ type: 'addMessage', sender: 'System', message: `File created: ${translatedFileUri.fsPath}` });


							} catch (e: any) {
								newUri = '';
								this._view?.webview.postMessage({ type: 'addMessage', sender: 'System', message: `Error creating file: ${e.message}` });
							}
						} else {
							this._view?.webview.postMessage({ type: 'addMessage', sender: 'System', message: 'No valid folder to save translated file.' });
						}
						break;
					}
				case 'createAndSaveTemplateFile': {
					let text = data.text || '';
					text = text.replace(/^```markdown\s*/i, '')
						.replace(/^\*\*\*markdown\s*/i, '')
						.replace(/```$/g, '')
						.trim();

					const uri = data.uri || '';
					const generalThreadId = 'naruhodocs-general-thread';

					// Use AI to suggest filename if possible, fallback to sanitized template type
					let aiFilename = '';
					let aiTried = false;
					const templateType = (data.docType || data.templateType || 'generic').toLowerCase();
					try {
							const suggestedName = await this.llmService.trackedChat({
								sessionId: 'chatview:filename-suggest',
								systemMessage: 'You suggest concise filesystem-friendly markdown filenames.',
								prompt: `Suggest a concise, filesystem-friendly filename (with .md extension) for a ${templateType} documentation file. Do not include the word 'template' in the filename. Respond with only the filename, no explanation.`,
								task: 'generate_doc',
								forceNew: true
							});
						aiFilename = (suggestedName || '').trim();
					} catch (e) {
						aiFilename = '';
					}
					let fileName = '';
					if (aiFilename && /^(?![. ]).+\.md$/i.test(aiFilename) && !/[\\/:*?"<>|]/.test(aiFilename)) {
						// Remove _template.md or .md and add _template.md
						fileName = aiFilename.replace(/(_template)?\.md$/i, '') + '_template.md';
					} else {
						fileName = templateType
							.trim()
							.replace(/\s+/g, '_')
							.replace(/[^\w\-]/g, '')
							+ '_template.md';
					}

					if (uri === generalThreadId || !uri) {
						// Save in workspace root
						const wsFolders = vscode.workspace.workspaceFolders;
						if (wsFolders && wsFolders.length > 0) {
							const wsUri = wsFolders[0].uri;
							const templateFileUri = vscode.Uri.joinPath(wsUri, fileName);
							const content = text ? Buffer.from(text, 'utf8') : new Uint8Array();
							try {
								await vscode.workspace.fs.writeFile(templateFileUri, content);
								this._view?.webview.postMessage({
									type: 'addMessage',
									sender: 'System',
									message: `Template file created: ${templateFileUri.fsPath}`
								});
							} catch (e: any) {
								this._view?.webview.postMessage({
									type: 'addMessage',
									sender: 'System',
									message: `Error creating template file: ${e.message}`
								});
							}
						} else {
							this._view?.webview.postMessage({
								type: 'addMessage',
								sender: 'System',
								message: 'No workspace folder open.'
							});
						}
					} else {
						try {
							const fileUri = vscode.Uri.parse(uri);
							const parentPaths = fileUri.path.split('/');
							const templateFileUri = vscode.Uri.joinPath(fileUri.with({ path: parentPaths.join('/') }), fileName);
							const content = text ? Buffer.from(text, 'utf8') : new Uint8Array();
							await vscode.workspace.fs.writeFile(templateFileUri, content);
							this._view?.webview.postMessage({
								type: 'addMessage',
								sender: 'System',
								message: `Template file created: ${templateFileUri.fsPath}`
							});
						} catch (e: any) {
							this._view?.webview.postMessage({
								type: 'addMessage',
								sender: 'System',
								message: `Error creating template file: ${e.message}`
							});
						}
					}
					break;
				}
			}
		});
	}
	public postMessage(message: any) {
		if (this._view) {
			this._view.webview.postMessage(message);
		}
	}

	public updateLLMManager(newLLMManager: LLMProviderManager) {
		this.llmManager = newLLMManager;

		// Legacy provider update chat message removed. Provider change is now announced
		// exclusively via extension.ts calling addSystemMessage("Provider changed to ...").

    // Recreate the general purpose session with the new provider
		// Recreate ALL sessions so that history is preserved across provider changes.
		// LLMService.clearAllSessions() is invoked externally (extension.ts) before this call.
		// We now obtain a fresh LLMService instance and ask ThreadManager to reinitialize its sessions.
		if (this.llmManager) {
			this.llmService = LLMService.getOrCreate(this.llmManager);
			this.threadManager.reinitializeSessions(this.llmService)
				.catch(err => {
					console.error('Failed to reinitialize sessions after provider change:', err);
					if (this._view) {
						this._view.webview.postMessage({
							type: 'addMessage',
							sender: 'System',
							message: `❌ Failed to reinitialize sessions after provider change: ${err.message}`
						});
					}
				});
		}
	}

	// Create a new thread/session for a document
	public createThread(sessionId: string, initialContext: string, title: string) {
		this.threadManager.createThread(sessionId, initialContext, title);
	}

	// Switch active thread
	public setActiveThread(sessionId: string) {
		this.threadManager.setActiveThread(sessionId);
	}

	// Reset current active chat session
	public async resetActiveChat() {
		const activeThreadId = this.threadManager.getActiveThreadId();
		if (!activeThreadId) {
			vscode.window.showWarningMessage('No active chat session to reset.');
			return;
		}

		const session = this.threadManager.getSession(activeThreadId);
		if (session) {
			const historyBeforeReset = session.getHistory();
			
			// Chat reset (command palette) verbose log removed
			
			await this.threadManager.resetSession(activeThreadId);
			
			// Notify webview
			this.postMessage({ type: 'addMessage', sender: 'System', message: '🔄 Conversation reset. Chat history cleared.' });
			
			// Show success message
			vscode.window.showInformationMessage('Chat conversation has been reset.');
		} else {
			vscode.window.showWarningMessage('No active chat session found.');
		}
	}

	private _postThreadList() {
		if (this._view) {
			const { threads, activeThreadId } = this.threadManager.getThreadListData();
			this._view.webview.postMessage({ type: 'threadList', threads, activeThreadId });

			const isGeneralTab = activeThreadId === 'naruhodocs-general-thread';
			this._view.webview.postMessage({ type: 'toggleGeneralTabUI', visible: isGeneralTab });
		}
	}

	/**
	 * Normalize and send entire history for the active thread in one atomic message to avoid
	 * flicker and race conditions with iterative addMessage calls after webview recreation.
	 */
	private _sendFullHistory(sessionId?: string) {
		if (!this._view) { return; }
		const activeId = sessionId || this.threadManager.getActiveThreadId();
		if (!activeId) { return; }
		const session = this.threadManager.getSession(activeId);
		if (!session) { return; }
		try {
			const raw = session.getHistory();
			if (this.context.extensionMode === vscode.ExtensionMode.Development) {
				console.log('[NaruhoDocs][History] Raw history length:', raw.length, 'for session', activeId);
			}
			const normalized = raw.map((msg: any) => {
				let role: string | undefined = msg.type || (typeof msg._getType === 'function' ? msg._getType() : undefined);
				if (!role || role === 'unknown') {
					const ctor = msg.constructor?.name?.toLowerCase?.() || '';
					if (ctor.includes('human')) { role = 'human'; }
					else if (ctor.includes('ai')) { role = 'ai'; }
				}
				if (role === 'user') { role = 'human'; }
				if (role === 'assistant' || role === 'bot') { role = 'ai'; }
				const sender = role === 'human' ? 'You' : 'Bot';
				const text = typeof msg.content === 'string' ? msg.content : msg.text || JSON.stringify(msg.content);
				return { sender, message: text };
			});
			if (this.context.extensionMode === vscode.ExtensionMode.Development) {
				console.log('[NaruhoDocs][History] Normalized history length:', normalized.length);
			}
			// Fallback: if raw has items but normalized becomes empty (unexpected), replay manually
			if (raw.length > 0 && normalized.length === 0) {
				if (this.context.extensionMode === vscode.ExtensionMode.Development) {
					console.warn('[NaruhoDocs][History] Normalized empty; falling back to manual replay');
				}
				this._view.webview.postMessage({ type: 'clearMessages' });
				for (const msg of raw) {
					let role: string | undefined = (msg as any).type || (typeof (msg as any)._getType === 'function' ? (msg as any)._getType() : undefined);
					if (!role || role === 'unknown') {
						const ctor = msg.constructor?.name?.toLowerCase?.() || '';
						if (ctor.includes('human')) { role = 'human'; }
						else if (ctor.includes('ai')) { role = 'ai'; }
					}
					if (role === 'user') { role = 'human'; }
					if (role === 'assistant' || role === 'bot') { role = 'ai'; }
					const sender = role === 'human' ? 'You' : 'Bot';
					const content = typeof (msg as any).content === 'string' ? (msg as any).content : (msg as any).text || JSON.stringify((msg as any).content);
					this._view.webview.postMessage({ type: 'addMessage', sender, message: content });
				}
				return;
			}
			this._view.webview.postMessage({ type: 'setFullHistory', history: normalized });
		} catch (e) {
			console.warn('Failed to send full history:', e);
		}
	}


	private _getHtmlForWebview(webview: vscode.Webview) {
		const scriptUri = webview.asWebviewUri(vscode.Uri.joinPath(this._extensionUri, 'media', 'main.js'));
		const markdownItUri = webview.asWebviewUri(vscode.Uri.joinPath(this._extensionUri, 'node_modules', 'markdown-it', 'dist', 'markdown-it.min.js'));
		const mermaidUri = webview.asWebviewUri(vscode.Uri.joinPath(this._extensionUri, 'node_modules', 'mermaid', 'dist', 'mermaid.min.js'));
		const styleResetUri = webview.asWebviewUri(vscode.Uri.joinPath(this._extensionUri, 'media', 'reset.css'));
		const styleVSCodeUri = webview.asWebviewUri(vscode.Uri.joinPath(this._extensionUri, 'media', 'vscode.css'));
		const styleMainUri = webview.asWebviewUri(vscode.Uri.joinPath(this._extensionUri, 'media', 'main.css'));
		const styleMarkdownUri = webview.asWebviewUri(vscode.Uri.joinPath(this._extensionUri, 'media', 'markdown.css'));
		const nonce = getNonce();


		return `<!DOCTYPE html>
			<html lang="en">
			<head>
				<meta charset="UTF-8">

				<!--
					Use a content security policy to only allow loading images from https or from our extension directory,
					and only allow scripts that have a specific nonce.
				-->
				<meta http-equiv="Content-Security-Policy" content="default-src 'none'; style-src ${webview.cspSource}; script-src 'nonce-${nonce}'; img-src ${webview.cspSource};">

				<meta name="viewport" content="width=device-width, initial-scale=1.0">

				<link href="${styleResetUri}" rel="stylesheet">
				<link href="${styleVSCodeUri}" rel="stylesheet">
				<link href="${styleMainUri}" rel="stylesheet">
				<link href="${styleMarkdownUri}" rel="stylesheet">
				
				<style>
				/* Removed reset chat icon styles */
				</style>
				
				<title>NaruhoDocs Chat</title>
			</head>
			<body>
				<div class="chat-container">
					<div class="chat-header" style="margin-bottom:12px; position:relative; display:flex; align-items:center; padding:0 8px;">
						<div style="flex:0 0 auto;">
							<span id="hamburger-menu" style="cursor:pointer; background:#f3f3f3; border-radius:8px; box-shadow:0 2px 8px rgba(0,0,0,0.04); display:inline-flex; align-items:center; justify-content:center; width:32px; height:32px;">
								<svg width="20" height="20" viewBox="0 0 24 24" fill="none" stroke="currentColor" stroke-width="2" stroke-linecap="round" stroke-linejoin="round">
									<line x1="4" y1="7" x2="20" y2="7"></line>
									<line x1="4" y1="12" x2="20" y2="12"></line>
									<line x1="4" y1="17" x2="20" y2="17"></line>
								</svg>
							</span>
						</div>
						<div style="flex:1 1 auto; text-align:center;">
							<span id="current-doc-name"></span>
						</div>
						<div id="dropdown-container" style="display:none; position:absolute; left:0; top:40px; z-index:10;">
							<div id="thread-list-menu"></div>
						</div>
					</div>
					<!-- ...existing chat UI... -->
					   <!-- General buttons moved below chat messages, above chat input -->
					   <div id="general-buttons" style="display:none; margin-top:18px; justify-content:center; margin-bottom:8px;">
						   <button id="generate-doc-btn" style="margin-right:8px;">Generate Document</button>
						   <button id="suggest-template-btn" style="margin-right:8px;">Suggest Template</button>
						   <button id="visualize-btn">Visualize</button>
					   </div>
					<div id="thread-tabs" style="display:flex; gap:4px; margin-bottom:8px;"></div>
					   <div id="chat-messages" class="chat-messages"></div>
					   <!-- General buttons will be shown here above the chat input box -->
					   <div id="general-buttons-anchor"></div>
					   <div class="chat-input-container">
						<div class="chat-input-wrapper" style="position:relative; width:100%;">
							<textarea id="chat-input" class="chat-input" placeholder="How can I help?" style="padding-right:32px;"></textarea>
							<span id="send-icon" style="position:absolute; right:8px; top:50%; transform:translateY(-50%); cursor:pointer;">
								<svg width="18" height="18" viewBox="0 0 24 24" fill="none" stroke="currentColor" stroke-width="2" stroke-linecap="round" stroke-linejoin="round">
									<line x1="22" y1="2" x2="11" y2="13"></line>
									<polygon points="22 2 15 22 11 13 2 9 22 2"></polygon>
								</svg>
							</span>
						</div>
						<!--<button id="create-file-btn" style="margin-top:10px;">Create Default File</button>-->
					</div>
				</div>

				<script nonce="${nonce}" src="${markdownItUri}"></script>
				<script nonce="${nonce}" src="${mermaidUri}"></script>
				<script nonce="${nonce}" src="${scriptUri}"></script>
			</body>
			</html>`;
	}

	/**
	 * Add context to the active AI session
	 * This allows other components to add relevant context to the chat history
	 */
	public addContextToActiveSession(userMessage: string, botResponse: string): void {
		try {
			const activeThreadId = this.threadManager.getActiveThreadId();
			// Adding context to active session verbose log removed
			
			if (!activeThreadId) {
				console.warn('No active thread available to add context');
				return;
			}

			const session = this.threadManager.getSession(activeThreadId);
			if (!session) {
				console.warn('No active session found to add context');
				return;
			}

			// Get current history and build new history including the context
			const currentHistory = session.getHistory();
			// Current history length before adding context
			
			// Build the new history array with the added context
			// Convert existing history to the format expected by setHistory
			const existingHistoryFormatted = currentHistory.map((msg: any) => ({
				type: msg instanceof HumanMessage ? 'human' : 'ai',
				text: msg.content as string
			}));
			
			// Add new context messages
			const newContextMessages = [
				{ type: 'human', text: userMessage },
				{ type: 'ai', text: botResponse }
			];
			
			const completeHistory = [...existingHistoryFormatted, ...newContextMessages];
			
			// Update the session history using the proper method
			session.setHistory(completeHistory as any);
			
			// Verify the update worked
			const updatedHistory = session.getHistory();
			// Updated history length after adding context
			
			// Update the workspace state with the serialized history
			this.context.workspaceState.update(`thread-history-${activeThreadId}`, completeHistory);
			
			// Successfully added context to AI session history
			
		} catch (error) {
			console.error('Error adding context to active session:', error);
		}
	}

	private openDiagramInFullWindow(mermaidCode: string, diagramId: string, title: string): void {
		// Create a new webview panel that covers the entire VS Code window
		const panel = vscode.window.createWebviewPanel(
			'naruhodocsDiagram',
			title || 'Diagram View',
			vscode.ViewColumn.One,
			{
				enableScripts: true,
				retainContextWhenHidden: true
			}
		);

		// Get CSS resources
		const styleResetUri = panel.webview.asWebviewUri(vscode.Uri.joinPath(this._extensionUri, 'media', 'reset.css'));
		const styleVSCodeUri = panel.webview.asWebviewUri(vscode.Uri.joinPath(this._extensionUri, 'media', 'vscode.css'));
		const styleMainUri = panel.webview.asWebviewUri(vscode.Uri.joinPath(this._extensionUri, 'media', 'main.css'));

		// Create the HTML content for the full window diagram
		panel.webview.html = `<!DOCTYPE html>
<html lang="en">
<head>
	<meta charset="UTF-8">
	<meta name="viewport" content="width=device-width, initial-scale=1.0">
	<link href="${styleResetUri}" rel="stylesheet">
	<link href="${styleVSCodeUri}" rel="stylesheet">
	<link href="${styleMainUri}" rel="stylesheet">
	<title>${title}</title>
	<script src="https://unpkg.com/mermaid@10/dist/mermaid.min.js"></script>
	<style>
		body {
			padding: 20px;
			background: var(--vscode-editor-background);
			color: var(--vscode-foreground);
			font-family: var(--vscode-font-family);
			height: 100vh;
			margin: 0;
			display: flex;
			flex-direction: column;
		}
		.diagram-header {
			display: flex;
			justify-content: space-between;
			align-items: center;
			margin-bottom: 20px;
			padding-bottom: 10px;
			border-bottom: 1px solid var(--vscode-panel-border);
		}
		.diagram-title {
			font-size: 18px;
			font-weight: bold;
			margin: 0;
		}
		.diagram-controls {
			display: flex;
			gap: 8px;
		}
		.control-btn {
			background: var(--vscode-button-background);
			color: var(--vscode-button-foreground);
			border: 1px solid var(--vscode-button-border, transparent);
			border-radius: 6px;
			padding: 8px 16px;
			cursor: pointer;
			font-size: 13px;
			font-weight: 500;
			transition: all 0.2s ease;
			user-select: none;
		}
		.control-btn:hover {
			background: var(--vscode-button-hoverBackground);
			transform: translateY(-1px);
			box-shadow: 0 2px 8px rgba(0, 0, 0, 0.15);
		}
		.control-btn:active {
			transform: translateY(0);
		}
		.diagram-container {
			flex: 1;
			display: flex;
			justify-content: center;
			align-items: center;
			overflow: hidden;
			background: var(--vscode-editor-background);
			border: 1px solid var(--vscode-panel-border);
			border-radius: 6px;
			padding: 20px;
			position: relative;
			cursor: grab;
		}
		.diagram-container:active {
			cursor: grabbing;
		}
		.diagram-content {
			max-width: 100%;
			max-height: 100%;
			text-align: center;
			transition: transform 0.1s ease;
		}
		.diagram-content svg {
			max-width: none;
			height: auto;
			transform-origin: center;
			transition: transform 0.3s ease;
		}
	</style>
</head>
<body>
	<div class="diagram-header">
		<h1 class="diagram-title">${title}</h1>
		<div class="diagram-controls">
			<button class="control-btn" id="zoom-out">Zoom Out</button>
			<button class="control-btn" id="zoom-reset">100%</button>
			<button class="control-btn" id="zoom-in">Zoom In</button>
			<button class="control-btn" id="export-btn">Export</button>
			<button class="control-btn" id="close-btn">Close</button>
		</div>
	</div>
	<div class="diagram-container">
		<div class="diagram-content" id="diagram-content">
			<div id="mermaid-diagram"></div>
		</div>
	</div>

	<script>
		const vscode = acquireVsCodeApi();
		
		// Initialize Mermaid
		mermaid.initialize({ 
			startOnLoad: false,
			theme: 'dark',
			themeVariables: {
				darkMode: true,
				primaryColor: '#007acc',
				primaryTextColor: '#ffffff',
				primaryBorderColor: '#007acc',
				lineColor: '#cccccc',
				secondaryColor: '#1e1e1e',
				tertiaryColor: '#252526'
			}
		});

		// Render the diagram
		const mermaidCode = \`${mermaidCode.replace(/`/g, '\\`')}\`;
		const diagramElement = document.getElementById('mermaid-diagram');
		
		mermaid.render('diagram-${diagramId}', mermaidCode)
			.then(({ svg }) => {
				diagramElement.innerHTML = svg;
				
				// Set up zoom and drag functionality
				const svgElement = diagramElement.querySelector('svg');
				const container = document.querySelector('.diagram-container');
				const content = document.querySelector('.diagram-content');
				let currentZoom = 1;
				const zoomStep = 0.2;
				
				// Dragging state
				let isDragging = false;
				let dragStart = { x: 0, y: 0 };
				let translateX = 0;
				let translateY = 0;
				
				function updateTransform() {
					if (content) {
						content.style.transform = \`translate(\${translateX}px, \${translateY}px)\`;
					}
					if (svgElement) {
						svgElement.style.transform = \`scale(\${currentZoom})\`;
					}
				}
				
				function updateZoom(newZoom) {
					currentZoom = Math.max(0.3, Math.min(5, newZoom));
					updateTransform();
					document.getElementById('zoom-reset').textContent = \`\${Math.round(currentZoom * 100)}%\`;
				}
				
				// Mouse drag functionality
				if (container && content) {
					container.addEventListener('mousedown', (e) => {
						isDragging = true;
						dragStart.x = e.clientX - translateX;
						dragStart.y = e.clientY - translateY;
						container.style.cursor = 'grabbing';
						e.preventDefault();
					});
					
					document.addEventListener('mousemove', (e) => {
						if (isDragging) {
							translateX = e.clientX - dragStart.x;
							translateY = e.clientY - dragStart.y;
							updateTransform();
						}
					});
					
					document.addEventListener('mouseup', () => {
						if (isDragging) {
							isDragging = false;
							container.style.cursor = 'grab';
						}
					});
					
					// Reset position on double-click
					container.addEventListener('dblclick', () => {
						translateX = 0;
						translateY = 0;
						updateTransform();
					});
				}
				
				document.getElementById('zoom-in').onclick = () => updateZoom(currentZoom + zoomStep);
				document.getElementById('zoom-out').onclick = () => updateZoom(currentZoom - zoomStep);
				document.getElementById('zoom-reset').onclick = () => {
					updateZoom(1);
					translateX = 0;
					translateY = 0;
					updateTransform();
				};
				
				// Export functionality
				document.getElementById('export-btn').onclick = () => {
					if (svgElement) {
						const svgData = new XMLSerializer().serializeToString(svgElement);
						const svgBlob = new Blob([svgData], { type: 'image/svg+xml;charset=utf-8' });
						const downloadLink = document.createElement('a');
						downloadLink.href = URL.createObjectURL(svgBlob);
						downloadLink.download = '${diagramId || 'diagram'}.svg';
						document.body.appendChild(downloadLink);
						downloadLink.click();
						document.body.removeChild(downloadLink);
						URL.revokeObjectURL(downloadLink.href);
						
						// Notify user of export location
						vscode.postMessage({
							type: 'showNotification',
							message: 'Diagram exported as ${diagramId || 'diagram'}.svg to your Downloads folder',
							messageType: 'info'
						});
					}
				};
			})
			.catch(error => {
				diagramElement.innerHTML = \`<p style="color: var(--vscode-errorForeground);">Failed to render diagram: \${error.message}</p>\`;
			});

		// Close button functionality
		document.getElementById('close-btn').onclick = () => {
			vscode.postMessage({ type: 'closeDiagramPanel' });
		};

		// Keyboard shortcuts
		document.addEventListener('keydown', (e) => {
			if (e.key === 'Escape') {
				document.getElementById('close-btn').click();
			} else if (e.key === '+' || e.key === '=') {
				e.preventDefault();
				document.getElementById('zoom-in').click();
			} else if (e.key === '-') {
				e.preventDefault();
				document.getElementById('zoom-out').click();
			} else if (e.key === '0') {
				e.preventDefault();
				document.getElementById('zoom-reset').click();
			}
		});
	</script>
</body>
</html>`;

		// Handle messages from the diagram panel
		panel.webview.onDidReceiveMessage(message => {
			if (message.type === 'closeDiagramPanel') {
				panel.dispose();
			} else if (message.type === 'showNotification') {
				// Forward notification to VS Code
				switch (message.messageType) {
					case 'error':
						vscode.window.showErrorMessage(message.message);
						break;
					case 'warning':
						vscode.window.showWarningMessage(message.message);
						break;
					case 'info':
					default:
						vscode.window.showInformationMessage(message.message);
						break;
				}
			}
		});
	}
}<|MERGE_RESOLUTION|>--- conflicted
+++ resolved
@@ -65,11 +65,7 @@
 		// Get all filenames and contents
 		const filesAndContents = await this.documentSuggestion.getWorkspaceFilesAndContents();
 		// Get AI suggestions
-<<<<<<< HEAD
 		const aiSuggestions = await this.documentSuggestion.getAISuggestions(this.llmService, filesAndContents);
-=======
-		const aiSuggestions = await this.documentSuggestion.getAISuggestions(filesAndContents);
->>>>>>> 17f68049
 		// AI suggestions retrieved
 		// Pass all AI suggestions to modal, but filter after AI generates
 		this.postMessage({
@@ -209,11 +205,7 @@
 				case 'generateDoc': {
 					// generateDoc triggered (doc-generate thread)
 
-<<<<<<< HEAD
 					const response = await generateDocument(this.llmService, data);
-=======
-					const response = await generateDocument(data);
->>>>>>> 17f68049
 					// Response from docGenerate.generate captured
 					this._view?.webview.postMessage({ type: response.type, sender: response.sender, message: response.message });
 

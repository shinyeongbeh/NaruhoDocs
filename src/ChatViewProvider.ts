import * as vscode from 'vscode';
import { ChatSession } from './langchain-backend/llm';
import { LLMService } from './managers/LLMService';
import { SystemMessages } from './SystemMessages';
import { LLMProviderManager } from './llm-providers/manager';
import { HumanMessage, AIMessage } from '@langchain/core/messages';
import { DocumentSuggestion } from './general-purpose/DocumentSuggestion';
import { generateDocument } from './general-purpose/GenerateDocument';
import { BeginnerDevMode } from './document-based/BeginnerDevMode';
import { getNonce } from './utils/utils';
import { ThreadManager } from './managers/ThreadManager';
import * as path from 'path';
import * as fs from 'fs';
import { generateTemplate } from './general-purpose/GenerateTemplate';

export class ChatViewProvider implements vscode.WebviewViewProvider {
	private documentSuggestion = new DocumentSuggestion();
	private setBeginnerDevMode = new BeginnerDevMode();

	private existingDocFiles: string[] = [];
	private didDevCleanupOnce: boolean = false;
	private fileWatcher?: vscode.FileSystemWatcher;
	private isInitializing: boolean = true;

	public static readonly viewType = 'naruhodocs.chatView';

	private _view?: vscode.WebviewView;

	private static instance: LLMService;
	private threadManager: ThreadManager;
	private llmService!: LLMService;

	private context: vscode.ExtensionContext;

	constructor(
		private readonly _extensionUri: vscode.Uri,
		private apiKey?: string, // Keep for backward compatibility
		context?: vscode.ExtensionContext,
		private llmManager?: LLMProviderManager
	) {
		this.context = context!;
		this.llmService = LLMService.getOrCreate(this.llmManager!);

		// Initialize thread manager
		this.threadManager = new ThreadManager(
			this.context,
			this.apiKey,
			this.llmManager,
			() => this._postThreadList() // Callback for thread list changes
		);

		this.llmService.setThreadManager(this.threadManager);

		// Watch for file deletions (markdown/txt)
		this.fileWatcher = vscode.workspace.createFileSystemWatcher('**/*.{md,txt}');
		this.fileWatcher.onDidDelete(async (uri) => {
			const sessionId = uri.toString();
			await this.threadManager.removeThread(sessionId);
			if (this._view) {
				this._view.webview.postMessage({ type: 'resetState' });
			}
		});
	}

	// Scan documents in workspace and get document suggestions from AI 
	async scanDocs() {
		// Get all filenames and contents
		const filesAndContents = await this.documentSuggestion.getWorkspaceFilesAndContents();
		// Get AI suggestions
		const aiSuggestions = await this.documentSuggestion.getAISuggestions(this.llmService, filesAndContents);
		// AI suggestions retrieved
		// Pass all AI suggestions to modal, but filter after AI generates
		this.postMessage({
			type: 'aiSuggestedDocs',
			suggestions: aiSuggestions,
			existingFiles: filesAndContents.map(f => f.path.split(/[/\\]/).pop()?.toLowerCase())
		});
	}

	/**
	 * Send a message to a specific thread and display the bot response.
	 */
	public async sendMessageToThread(sessionId: string, prompt: string) {
		this.threadManager.setActiveThread(sessionId);
		const session = this.threadManager.getSession(sessionId);
		if (!session) {
			this._view?.webview.postMessage({ type: 'addMessage', sender: 'Bot', message: 'No active thread.' });
			return Promise.resolve('No active thread.');
		}
		// Immediately show user message
		this._view?.webview.postMessage({ type: 'addMessage', sender: 'You', message: prompt });

		try {
			const botResponse = await this.llmService.trackedChat({
				sessionId,
				systemMessage: (session as any).systemMessage || SystemMessages.GENERAL_PURPOSE,
				prompt,
				task: 'chat'
			});

			// --- START: FIX ---
			// Manually add the new exchange to the session's history object
			const history = session.getHistory();
			history.push(new HumanMessage(prompt));
			history.push(new AIMessage(botResponse));
			// --- END: FIX ---

			this._view?.webview.postMessage({ type: 'addMessage', sender: 'Bot', message: botResponse });

			// Now, save the updated history
			await this.threadManager.saveThreadHistory(sessionId);

			return botResponse;
		} catch (error: any) {
			const errorMsg = `Error: ${error.message || 'Unable to connect to LLM.'}`;
			this._view?.webview.postMessage({ type: 'addMessage', sender: 'Bot', message: errorMsg });
			return errorMsg;
		}
	}

	/**
	 * Post a system-level message to the webview (non-user/non-bot semantic).
	 * Use for lifecycle events like provider changes, resets, or configuration notices.
	 */
	public addSystemMessage(message: string) {
		this._view?.webview.postMessage({ type: 'addMessage', sender: 'System', message });
	}

	public async resolveWebviewView(
		webviewView: vscode.WebviewView,
		_context: vscode.WebviewViewResolveContext,
		_token: vscode.CancellationToken,
	) {
		this._view = webviewView;

		webviewView.webview.options = {
			enableScripts: true,
			localResourceRoots: [this._extensionUri]
		};

		webviewView.webview.html = this._getHtmlForWebview(webviewView.webview);

		webviewView.onDidChangeVisibility(() => {
			if (webviewView.visible) {
				setTimeout(() => {
					try { this._postThreadList(); } catch (e) { console.warn('[NaruhoDocs] postThreadList on visibility:', e); }
					try { this._sendFullHistory(); } catch (e) { console.warn('[NaruhoDocs] sendFullHistory on visibility:', e); }
				}, 200);
			}
		});

		// Also ensure we resend when the view is first resolved (in case it wasn't sent earlier)
		try {
			setTimeout(() => {
				try { this._postThreadList(); } catch (e) { /* noop */ }
				try { this._sendFullHistory(); } catch (e) { /* noop */ }
			}, 50);
		} catch (e) {
			console.warn('[NaruhoDocs] Failed to populate view on resolve:', e);
		}

		webviewView.webview.onDidReceiveMessage(async data => {
			if (data.type === 'vscodeReloadWindow') {
				await vscode.commands.executeCommand('workbench.action.reloadWindow');
				return;
			}
			if (data.type === 'chatViewReady') {
				(webviewView as any)._naruhodocsReady = true;

				// This logic should only run ONCE when the extension first starts
				if (this.isInitializing) {
					this.isInitializing = false;

					// Correctly initialize and restore all threads
					await this.threadManager.restoreThreads(this.context.workspaceState.keys());
					await this.threadManager.initializeGeneralThread();
					this._postThreadList();

					const lastActiveId = this.context.globalState.get<string>('lastActiveThreadId');
					const finalActiveId = (lastActiveId && this.threadManager.hasSession(lastActiveId))
						? lastActiveId
						: 'naruhodocs-general-thread';

					this.setActiveThread(finalActiveId);
					await new Promise(resolve => setTimeout(resolve, 100));
					try {
						this._postThreadList();
						this._view?.webview.postMessage({ type: 'clearMessages' });
						this._sendFullHistory(finalActiveId);
					} catch (e) {
						console.warn('[NaruhoDocs] Failed to populate restored history on init:', e);
					}
				}
				return;
			}
			// Webview received message
			if (data.type === 'scanDocs') {
				// scanDocs triggered from webview
				await vscode.commands.executeCommand('naruhodocs.scanDocs');
				return;
			}
			if (data.type === 'existingDocs') {
				this.existingDocFiles = Array.isArray(data.files) ? data.files : [];
				return;
			}
			if (data.type === 'clearHistory') {
				const activeThreadId = this.threadManager.getActiveThreadId();
				if (activeThreadId) {
					await this.threadManager.resetSession(activeThreadId);
					this._view?.webview.postMessage({ type: 'historyCleared' });
					this._view?.webview.postMessage({ type: 'addMessage', sender: 'System', message: 'Chat history for this tab has been cleared.' });
				}
				// --- END: CORRECTED CLEAR HISTORY LOGIC ---
			}
			if (data.type === 'generateTemplate') {
				this.addSystemMessage('Generating template...');
				generateTemplate(this.llmService, data.templateType);
			}

			const session = this.threadManager.getActiveSession();
			switch (data.type) {
				// case 'refreshThread': {
				// 	const activeThreadId = this.threadManager.getActiveThreadId();
				// 	if (activeThreadId) {
				// 		try {
				// 			// Reinitialize the LLM service
				// 			await this.llmService.clearAllSessions();
				// 			await this.llmManager?.initializeFromConfig();
				// 			// Reinitialize the active thread
				// 			const session = this.threadManager.getSession(activeThreadId);
				// 			if (session) {
				// 				await this.threadManager.reinitializeSessions(this.llmService);
				// 				this._sendFullHistory(activeThreadId);
				// 				this._view?.webview.postMessage({
				// 					type: 'addMessage',
				// 					sender: 'System',
				// 					message: '🔄 Chat session refreshed successfully.'
				// 				});
				// 			}
				// 		} catch (error) {
				// 			this._view?.webview.postMessage({
				// 				type: 'addMessage',
				// 				sender: 'System',
				// 				message: `❌ Failed to refresh chat session: ${error}`
				// 			});
				// 		}
				// 	}
				// 	break;
				// }
				case 'generateDoc': {
					// generateDoc triggered (doc-generate thread)

					const response = await generateDocument(this.llmService, data);
					// Response from docGenerate.generate captured
					this._view?.webview.postMessage({ type: response.type, sender: response.sender, message: response.message });

					break;
				}
				case 'setThreadBeginnerMode': {
					await this.setBeginnerDevMode.setThreadBeginnerMode(data.sessionId, this.threadManager.getSessions(), this.threadManager.getThreadTitles());
					break;
				}
				case 'setThreadDeveloperMode': {
					await this.setBeginnerDevMode.setThreadDeveloperMode(data.sessionId, this.threadManager.getSessions(), this.threadManager.getThreadTitles());
					break;
				}
				case 'sendMessage': {
					const userMessage = data.value as string;

					const activeThreadId = this.threadManager.getActiveThreadId();
					if (!activeThreadId) {
						this._view?.webview.postMessage({ type: 'addMessage', sender: 'Bot', message: 'Error: No active thread selected.' });
						break;
					}
					const session = this.threadManager.getSession(activeThreadId);

					try {
						if (!session) { throw new Error('No active thread'); }
						const activeThreadId = this.threadManager.getActiveThreadId();
						if (!activeThreadId) {
							throw new Error("Could not determine active thread for chat.");
						}
						const currentHistory = session.getHistory();
						const sessionSystemMessage = this.threadManager.getSystemMessage(activeThreadId || 'No system message');
						const historyPreview = currentHistory.map((msg: any, index: any) => {
							const msgType = (msg as any).type || 'unknown';
							const msgContent = typeof msg.content === 'string' ? msg.content : JSON.stringify(msg.content);
							const truncatedContent = msgContent.length > 200 ? msgContent.substring(0, 200) + '...' : msgContent;
							return `  [${index}] ${msgType}: ${truncatedContent}`;
						}).join('\n');

						// User message sent verbose log removed

						const botResponse = await this.llmService.trackedChat({
							sessionId: activeThreadId!,
							systemMessage: sessionSystemMessage || 'No system message',
							prompt: userMessage,
							task: 'chat'
						});

						// Manually add the new exchange to the session's history object before saving
						const history = session.getHistory();
						history.push(new HumanMessage(userMessage));
						history.push(new AIMessage(botResponse));

						this._view?.webview.postMessage({ type: 'addMessage', sender: 'Bot', message: botResponse });
						// Save history after message
						if (activeThreadId && session) {
							await this.threadManager.saveThreadHistory(activeThreadId);
						}
					} catch (error: any) {
						this._view?.webview.postMessage({ type: 'addMessage', sender: 'Bot', message: `Error: ${error.message || 'Unable to connect to LLM.'}` });
					}
					break;
				}
				case 'resetSession': {
					const activeThreadId = this.threadManager.getActiveThreadId();
					const historyBeforeReset = session ? session.getHistory() : [];

					// Chat reset requested verbose log removed

					if (session && activeThreadId) {
						await this.threadManager.resetSession(activeThreadId);
					}

					this._view?.webview.postMessage({ type: 'addMessage', sender: 'System', message: '🔄 Conversation reset. Chat history cleared.' });

					break;
				}
				case 'switchThread': {
					const sessionId = data.sessionId as string;
					this.threadManager.setActiveThread(sessionId);
					this._sendFullHistory(sessionId);
					break;
				}
				case 'showVisualizationMenu': {
					// Trigger the visualization menu via command
					await vscode.commands.executeCommand('naruhodocs.showVisualizationMenu');
					break;
				}
				case 'showNotification': {
					// Show VS Code notification with the provided message
					const message = data.message || 'Notification';
					const messageType = data.messageType || 'info';

					switch (messageType) {
						case 'error':
							vscode.window.showErrorMessage(message);
							break;
						case 'warning':
							vscode.window.showWarningMessage(message);
							break;
						case 'info':
						default:
							vscode.window.showInformationMessage(message);
							break;
					}
					break;
				}
				case 'openFullWindowDiagram': {
					// Create a new webview panel that covers the entire VS Code window
					this.openDiagramInFullWindow(data.mermaidCode, data.diagramId, data.title);
					break;
				}
				case 'createFile': {
					// Create a default file in the workspace root
					const wsFolders = vscode.workspace.workspaceFolders;
					if (wsFolders && wsFolders.length > 0) {
						const wsUri = wsFolders[0].uri;
						const fileUri = vscode.Uri.joinPath(wsUri, 'NaruhoDocsFile.txt');
						try {
							await vscode.workspace.fs.writeFile(fileUri, new Uint8Array());
							this._view?.webview.postMessage({ type: 'addMessage', sender: 'System', message: `File created: ${fileUri.fsPath}` });
						} catch (err: any) {
							this._view?.webview.postMessage({ type: 'addMessage', sender: 'System', message: `Error creating file: ${err.message}` });
						}
					} else {
						this._view?.webview.postMessage({ type: 'addMessage', sender: 'System', message: 'No workspace folder open.' });
					}
					break;
				}
				//this one Shin created for saving translation
				case 'createAndSaveFile':
					{
						// Accept a text parameter for file content
						const text = data.text || '';
						const uri = data.uri || '';
						let newUri = '';
						if (uri) {
							try {
								const fileUri = vscode.Uri.parse(uri);
								// Get parent folder URI
								const parentPaths = fileUri.path.split('/');
								const originalFileName = parentPaths.pop() || '';
								// Insert '-translated' before extension
								const dotIdx = originalFileName.lastIndexOf('.');
								let translatedFileName = '';
								if (dotIdx > 0) {
									translatedFileName = originalFileName.slice(0, dotIdx) + '-translated' + originalFileName.slice(dotIdx);
								} else {
									translatedFileName = originalFileName + '-translated';
								}
								const translatedFileUri = vscode.Uri.joinPath(fileUri.with({ path: parentPaths.join('/') }), translatedFileName);

								const content = text ? Buffer.from(text, 'utf8') : new Uint8Array();
								await vscode.workspace.fs.writeFile(translatedFileUri, content);
								this._view?.webview.postMessage({ type: 'addMessage', sender: 'System', message: `File created: ${translatedFileUri.fsPath}` });


							} catch (e: any) {
								newUri = '';
								this._view?.webview.postMessage({ type: 'addMessage', sender: 'System', message: `Error creating file: ${e.message}` });
							}
						} else {
							this._view?.webview.postMessage({ type: 'addMessage', sender: 'System', message: 'No valid folder to save translated file.' });
						}
						break;
					}
				case 'createAndSaveTemplateFile': {
					let text = data.text || '';
					text = text.replace(/^```markdown\s*/i, '')
						.replace(/^\*\*\*markdown\s*/i, '')
						.replace(/```$/g, '')
						.trim();

					const uri = data.uri || '';
					const generalThreadId = 'naruhodocs-general-thread';

					// Use AI to suggest filename if possible, fallback to sanitized template type
					let aiFilename = '';
					let aiTried = false;
					const templateType = (data.docType || data.templateType || 'generic').toLowerCase();
					try {
						const suggestedName = await this.llmService.trackedChat({
							sessionId: 'chatview:filename-suggest',
							systemMessage: 'You suggest concise filesystem-friendly markdown filenames.',
							prompt: `Suggest a concise, filesystem-friendly filename (with .md extension) for a ${templateType} documentation file. Do not include the word 'template' in the filename. Respond with only the filename, no explanation.`,
							task: 'generate_doc',
							forceNew: true
						});
						aiFilename = (suggestedName || '').trim();
					} catch (e) {
						aiFilename = '';
					}
					let fileName = '';
					if (aiFilename && /^(?![. ]).+\.md$/i.test(aiFilename) && !/[\\/:*?"<>|]/.test(aiFilename)) {
						// Remove _template.md or .md and add _template.md
						fileName = aiFilename.replace(/(_template)?\.md$/i, '') + '_template.md';
					} else {
						fileName = templateType
							.trim()
							.replace(/\s+/g, '_')
							.replace(/[^\w\-]/g, '')
							+ '_template.md';
					}

					if (uri === generalThreadId || !uri) {
						// Save in workspace root
						const wsFolders = vscode.workspace.workspaceFolders;
						if (wsFolders && wsFolders.length > 0) {
							const wsUri = wsFolders[0].uri;
							const templateFileUri = vscode.Uri.joinPath(wsUri, fileName);
							const content = text ? Buffer.from(text, 'utf8') : new Uint8Array();
							try {
								await vscode.workspace.fs.writeFile(templateFileUri, content);
								this._view?.webview.postMessage({
									type: 'addMessage',
									sender: 'System',
									message: `Template file created: ${templateFileUri.fsPath}`
								});
							} catch (e: any) {
								this._view?.webview.postMessage({
									type: 'addMessage',
									sender: 'System',
									message: `Error creating template file: ${e.message}`
								});
							}
						} else {
							this._view?.webview.postMessage({
								type: 'addMessage',
								sender: 'System',
								message: 'No workspace folder open.'
							});
						}
					} else {
						try {
							const fileUri = vscode.Uri.parse(uri);
							const parentPaths = fileUri.path.split('/');
							const templateFileUri = vscode.Uri.joinPath(fileUri.with({ path: parentPaths.join('/') }), fileName);
							const content = text ? Buffer.from(text, 'utf8') : new Uint8Array();
							await vscode.workspace.fs.writeFile(templateFileUri, content);
							this._view?.webview.postMessage({
								type: 'addMessage',
								sender: 'System',
								message: `Template file created: ${templateFileUri.fsPath}`
							});
						} catch (e: any) {
							this._view?.webview.postMessage({
								type: 'addMessage',
								sender: 'System',
								message: `Error creating template file: ${e.message}`
							});
						}
					}
					break;
				}
			}
		});
	}
	public postMessage(message: any) {
		if (this._view) {
			this._view.webview.postMessage(message);
		}
	}

	public updateLLMManager(newLLMManager: LLMProviderManager) {
		this.llmManager = newLLMManager;

		// Legacy provider update chat message removed. Provider change is now announced
		// exclusively via extension.ts calling addSystemMessage("Provider changed to ...").

		// Recreate the general purpose session with the new provider
		// Recreate ALL sessions so that history is preserved across provider changes.
		// LLMService.clearAllSessions() is invoked externally (extension.ts) before this call.
		// We now obtain a fresh LLMService instance and ask ThreadManager to reinitialize its sessions.
		if (this.llmManager) {
			this.llmService = LLMService.getOrCreate(this.llmManager);
			this.threadManager.reinitializeSessions(this.llmService)
				.catch(err => {
					console.error('Failed to reinitialize sessions after provider change:', err);
					if (this._view) {
						this._view.webview.postMessage({
							type: 'addMessage',
							sender: 'System',
							message: `❌ Failed to reinitialize sessions after provider change: ${err.message}`
						});
					}
				});
		}
	}

	// Create a new thread/session for a document
	public createThread(sessionId: string, initialContext: string, title: string) {
		this.threadManager.createThread(sessionId, initialContext, title);
	}

	// ...existing code...
	public setActiveThread(sessionId: string) {
		this.threadManager.setActiveThread(sessionId);
		// Update UI thread list immediately
		try {
			this._postThreadList();
		} catch (e) {
			console.warn('[NaruhoDocs] Failed to post thread list after setActiveThread:', e);
		}
		// Send the full normalized history for the newly active thread to the webview
		try {
			this._sendFullHistory(sessionId);
		} catch (e) {
			console.warn('[NaruhoDocs] Failed to send full history after setActiveThread:', e);
		}
	}

	// Reset current active chat session
	public async resetActiveChat() {
		const activeThreadId = this.threadManager.getActiveThreadId();
		if (!activeThreadId) {
			vscode.window.showWarningMessage('No active chat session to reset.');
			return;
		}

		const session = this.threadManager.getSession(activeThreadId);
		if (session) {
			const historyBeforeReset = session.getHistory();

			// Chat reset (command palette) verbose log removed

			await this.threadManager.resetSession(activeThreadId);

			// Notify webview
			this.postMessage({ type: 'addMessage', sender: 'System', message: '🔄 Conversation reset. Chat history cleared.' });

			// Show success message
			vscode.window.showInformationMessage('Chat conversation has been reset.');
		} else {
			vscode.window.showWarningMessage('No active chat session found.');
		}
	}

	private _postThreadList() {
		if (this._view) {
			const { threads, activeThreadId } = this.threadManager.getThreadListData();
			this._view.webview.postMessage({ type: 'threadList', threads, activeThreadId });

			const isGeneralTab = activeThreadId === 'naruhodocs-general-thread';
			this._view.webview.postMessage({ type: 'toggleGeneralTabUI', visible: isGeneralTab });
		}
	}

	/**
	 * Normalize and send entire history for the active thread in one atomic message to avoid
	 * flicker and race conditions with iterative addMessage calls after webview recreation.
	 */
	private _sendFullHistory(sessionId?: string) {
		if (!this._view) { return; }
		const activeId = sessionId || this.threadManager.getActiveThreadId();
		if (!activeId) { return; }
		const session = this.threadManager.getSession(activeId);
		if (!session) { return; }
		try {
			const raw = session.getHistory();
<<<<<<< HEAD
			if (this._isVerbose()) { console.log('[NaruhoDocs][History] Raw history length:', raw.length, 'for session', activeId); }
			const normalized = raw.map((msg: any) => {
				let role: string | undefined = msg.type || (typeof msg._getType === 'function' ? msg._getType() : undefined);
				if (!role || role === 'unknown') {
					const ctor = msg.constructor?.name?.toLowerCase?.() || '';
					if (ctor.includes('human')) { role = 'human'; }
					else if (ctor.includes('ai')) { role = 'ai'; }
				}
				if (role === 'user') { role = 'human'; }
				if (role === 'assistant' || role === 'bot') { role = 'ai'; }
				const sender = role === 'human' ? 'You' : 'Bot';
				const text = typeof msg.content === 'string' ? msg.content : msg.text || JSON.stringify(msg.content);
				return { sender, message: text };
			});
			if (this._isVerbose()) { console.log('[NaruhoDocs][History] Normalized history length:', normalized.length); }
=======
			if (this.context.extensionMode === vscode.ExtensionMode.Development) {
				console.log('[NaruhoDocs][History] Raw history length:', raw.length, 'for session', activeId);
			}
			const normalized = raw
				.filter((msg: any) => {
					// Filter out RAG Query system/context messages
					// You can adjust this filter as needed for your app
					// Example: skip if message contains 'Prompt-engineered RAG Query' or 'Retrieved Context:'
					const text = typeof msg.content === 'string' ? msg.content : msg.text || JSON.stringify(msg.content);
					if (typeof text === 'string' && (
						text.includes('Prompt-engineered RAG Query') &&
						text.includes('Retrieved Context:') &&
						text.startsWith('\nQuery:')
					)) {
						return false;
					}
					return true;
				})
				.map((msg: any) => {
					let role: string | undefined = msg.type || (typeof msg._getType === 'function' ? msg._getType() : undefined);
					if (!role || role === 'unknown') {
						const ctor = msg.constructor?.name?.toLowerCase?.() || '';
						if (ctor.includes('human')) { role = 'human'; }
						else if (ctor.includes('ai')) { role = 'ai'; }
					}
					if (role === 'user') { role = 'human'; }
					if (role === 'assistant' || role === 'bot') { role = 'ai'; }
					const sender = role === 'human' ? 'You' : 'Bot';
					const text = typeof msg.content === 'string' ? msg.content : msg.text || JSON.stringify(msg.content);
					return { sender, message: text };
				});
			if (this.context.extensionMode === vscode.ExtensionMode.Development) {
				console.log('[NaruhoDocs][History] Normalized history length:', normalized.length);
			}
>>>>>>> e1bb0bca
			// Fallback: if raw has items but normalized becomes empty (unexpected), replay manually
			if (raw.length > 0 && normalized.length === 0) {
				if (this._isVerbose()) { console.warn('[NaruhoDocs][History] Normalized empty; falling back to manual replay'); }
				this._view.webview.postMessage({ type: 'clearMessages' });
				for (const msg of raw) {
					let role: string | undefined = (msg as any).type || (typeof (msg as any)._getType === 'function' ? (msg as any)._getType() : undefined);
					if (!role || role === 'unknown') {
						const ctor = msg.constructor?.name?.toLowerCase?.() || '';
						if (ctor.includes('human')) { role = 'human'; }
						else if (ctor.includes('ai')) { role = 'ai'; }
					}
					if (role === 'user') { role = 'human'; }
					if (role === 'assistant' || role === 'bot') { role = 'ai'; }
					const sender = role === 'human' ? 'You' : 'Bot';
					const content = typeof (msg as any).content === 'string' ? (msg as any).content : (msg as any).text || JSON.stringify((msg as any).content);
					this._view.webview.postMessage({ type: 'addMessage', sender, message: content });
				}
				return;
			}
			this._view.webview.postMessage({ type: 'setFullHistory', history: normalized });
		} catch (e) {
			console.warn('Failed to send full history:', e);
		}
	}

	private _isVerbose(): boolean {
		try {
			if (this.context.extensionMode === vscode.ExtensionMode.Development) { return true; }
			const cfg = vscode.workspace.getConfiguration('naruhodocs');
			return !!cfg.get<boolean>('logging.verbose');
		} catch { return false; }
	}


	private _getHtmlForWebview(webview: vscode.Webview) {
		const scriptUri = webview.asWebviewUri(vscode.Uri.joinPath(this._extensionUri, 'media', 'main.js'));
		const markdownItUri = webview.asWebviewUri(vscode.Uri.joinPath(this._extensionUri, 'node_modules', 'markdown-it', 'dist', 'markdown-it.min.js'));
		const mermaidUri = webview.asWebviewUri(vscode.Uri.joinPath(this._extensionUri, 'node_modules', 'mermaid', 'dist', 'mermaid.min.js'));
		const styleResetUri = webview.asWebviewUri(vscode.Uri.joinPath(this._extensionUri, 'media', 'reset.css'));
		const styleVSCodeUri = webview.asWebviewUri(vscode.Uri.joinPath(this._extensionUri, 'media', 'vscode.css'));
		const styleMainUri = webview.asWebviewUri(vscode.Uri.joinPath(this._extensionUri, 'media', 'main.css'));
		const styleMarkdownUri = webview.asWebviewUri(vscode.Uri.joinPath(this._extensionUri, 'media', 'markdown.css'));
		const nonce = getNonce();


		return `<!DOCTYPE html>
			<html lang="en">
			<head>
				<meta charset="UTF-8">

				<!--
					Use a content security policy to only allow loading images from https or from our extension directory,
					and only allow scripts that have a specific nonce.
				-->
				<meta http-equiv="Content-Security-Policy" content="default-src 'none'; style-src ${webview.cspSource}; script-src 'nonce-${nonce}'; img-src ${webview.cspSource};">

				<meta name="viewport" content="width=device-width, initial-scale=1.0">

				<link href="${styleResetUri}" rel="stylesheet">
				<link href="${styleVSCodeUri}" rel="stylesheet">
				<link href="${styleMainUri}" rel="stylesheet">
				<link href="${styleMarkdownUri}" rel="stylesheet">
				
				<style>
				/* Removed reset chat icon styles */
				</style>
				
				<title>NaruhoDocs Chat</title>
			</head>
			<body>
				<div class="chat-container">
					<div class="chat-header" style="margin-bottom:12px; position:relative; display:flex; align-items:center; padding:0 8px;">
						<div style="flex:0 0 auto;">
							<span id="hamburger-menu" style="cursor:pointer; background:#f3f3f3; border-radius:8px; box-shadow:0 2px 8px rgba(0,0,0,0.04); display:inline-flex; align-items:center; justify-content:center; width:32px; height:32px;">
								<svg width="20" height="20" viewBox="0 0 24 24" fill="none" stroke="currentColor" stroke-width="2" stroke-linecap="round" stroke-linejoin="round">
									<line x1="4" y1="7" x2="20" y2="7"></line>
									<line x1="4" y1="12" x2="20" y2="12"></line>
									<line x1="4" y1="17" x2="20" y2="17"></line>
								</svg>
							</span>
						</div>
						<div style="flex:1 1 auto; text-align:center;">
							<span id="current-doc-name"></span>
						</div>
						<div style="margin-left:auto; display:flex; align-items:center; gap:8px; padding-left:8px;">
							<button class="refresh-vectordb" id="refresh-vectordb" title="Rebuild the database for RAG" style="display:flex; align-items:center; justify-content:center; padding:4px;">
								<svg width="16" height="16" viewBox="0 0 24 24" fill="none" stroke="currentColor" stroke-width="2">
									<path d="M21.1 8.7C20.5 6.8 19.4 5.1 17.9 3.8C16.4 2.5 14.5 1.7 12.5 1.5C10.5 1.3 8.5 1.8 6.8 2.8C5.1 3.8 3.7 5.3 2.9 7.1"/>
									<path d="M2.9 3.7V7.1H6.3"/>
									<path d="M2.9 15.3C3.5 17.2 4.6 18.9 6.1 20.2C7.6 21.5 9.5 22.3 11.5 22.5C13.5 22.7 15.5 22.2 17.2 21.2C18.9 20.2 20.3 18.7 21.1 16.9"/>
									<path d="M21.1 20.3V16.9H17.7"/>
								</svg>
							</button>
							<button id="clear-history" title="Clear all chat history">Clear History</button>
						</div>
						<div id="dropdown-container" style="display:none; position:absolute; left:0; top:40px; z-index:10;">
							<div id="thread-list-menu"></div>
						</div>
					</div>
					<!-- ...existing chat UI... -->
					   <!-- General buttons moved below chat messages, above chat input -->
					   <div id="general-buttons" style="display:none; margin-top:18px; justify-content:center; margin-bottom:8px;">
						   <button id="generate-doc-btn" style="margin-right:8px;">Generate Document</button>
						   <button id="suggest-template-btn" style="margin-right:8px;">Suggest Template</button>
						   <button id="visualize-btn">Visualize</button>
					   </div>
					<div id="thread-tabs" style="display:flex; gap:4px; margin-bottom:8px;"></div>
					   <div id="chat-messages" class="chat-messages"></div>
					   <!-- General buttons will be shown here above the chat input box -->
					   <div id="general-buttons-anchor"></div>
					   <div class="chat-input-container">
						<div class="chat-input-wrapper" style="position:relative; width:100%;">
							<textarea id="chat-input" class="chat-input" placeholder="How can I help?" style="padding-right:32px;"></textarea>
							<span id="send-icon" style="position:absolute; right:8px; top:50%; transform:translateY(-50%); cursor:pointer;">
								<svg width="18" height="18" viewBox="0 0 24 24" fill="none" stroke="currentColor" stroke-width="2" stroke-linecap="round" stroke-linejoin="round">
									<line x1="22" y1="2" x2="11" y2="13"></line>
									<polygon points="22 2 15 22 11 13 2 9 22 2"></polygon>
								</svg>
							</span>
						</div>
						<!--<button id="create-file-btn" style="margin-top:10px;">Create Default File</button>-->
					</div>
				</div>

				<script nonce="${nonce}" src="${markdownItUri}"></script>
				<script nonce="${nonce}" src="${mermaidUri}"></script>
				<script nonce="${nonce}" src="${scriptUri}"></script>
			</body>
			</html>`;
	}

	/**
	 * Add context to the active AI session
	 * This allows other components to add relevant context to the chat history
	 */
	public addContextToActiveSession(userMessage: string, botResponse: string): void {
<<<<<<< HEAD
		const activeThreadId = this.threadManager.getActiveThreadId();
		if (!activeThreadId) { return; }
		// Delegate to ThreadManager for centralized persistence
		this.threadManager.appendContext(activeThreadId, userMessage, botResponse);
=======
		try {
			const activeThreadId = this.threadManager.getActiveThreadId();
			if (!activeThreadId) {
				console.warn('No active thread available to add context');
				return;
			}

			const session = this.threadManager.getSession(activeThreadId);
			if (!session) {
				console.warn('No active session found to add context');
				return;
			}

			// --- START: FIX ---
			// Get current history and add the new context correctly
			const history = session.getHistory();
			history.push(new HumanMessage(userMessage));
			history.push(new AIMessage(botResponse));

			// Save the updated history using the thread manager's method
			this.threadManager.saveThreadHistory(activeThreadId);
			// --- END: FIX ---

		} catch (error) {
			console.error('Error adding context to active session:', error);
		}
>>>>>>> e1bb0bca
	}

	private openDiagramInFullWindow(mermaidCode: string, diagramId: string, title: string): void {
		// Create a new webview panel that covers the entire VS Code window
		const panel = vscode.window.createWebviewPanel(
			'naruhodocsDiagram',
			title || 'Diagram View',
			vscode.ViewColumn.One,
			{
				enableScripts: true,
				retainContextWhenHidden: true
			}
		);

		// Get CSS resources
		const styleResetUri = panel.webview.asWebviewUri(vscode.Uri.joinPath(this._extensionUri, 'media', 'reset.css'));
		const styleVSCodeUri = panel.webview.asWebviewUri(vscode.Uri.joinPath(this._extensionUri, 'media', 'vscode.css'));
		const styleMainUri = panel.webview.asWebviewUri(vscode.Uri.joinPath(this._extensionUri, 'media', 'main.css'));

		// Create the HTML content for the full window diagram
		panel.webview.html = `<!DOCTYPE html>
<html lang="en">
<head>
	<meta charset="UTF-8">
	<meta name="viewport" content="width=device-width, initial-scale=1.0">
	<link href="${styleResetUri}" rel="stylesheet">
	<link href="${styleVSCodeUri}" rel="stylesheet">
	<link href="${styleMainUri}" rel="stylesheet">
	<title>${title}</title>
	<script src="https://unpkg.com/mermaid@10/dist/mermaid.min.js"></script>
	<style>
		body {
			padding: 20px;
			background: var(--vscode-editor-background);
			color: var(--vscode-foreground);
			font-family: var(--vscode-font-family);
			height: 100vh;
			margin: 0;
			display: flex;
			flex-direction: column;
		}
		.diagram-header {
			display: flex;
			justify-content: space-between;
			align-items: center;
			margin-bottom: 20px;
			padding-bottom: 10px;
			border-bottom: 1px solid var(--vscode-panel-border);
		}
		.diagram-title {
			font-size: 18px;
			font-weight: bold;
			margin: 0;
		}
		.diagram-controls {
			display: flex;
			gap: 8px;
		}
		.control-btn {
			background: var(--vscode-button-background);
			color: var(--vscode-button-foreground);
			border: 1px solid var(--vscode-button-border, transparent);
			border-radius: 6px;
			padding: 8px 16px;
			cursor: pointer;
			font-size: 13px;
			font-weight: 500;
			transition: all 0.2s ease;
			user-select: none;
		}
		.control-btn:hover {
			background: var(--vscode-button-hoverBackground);
			transform: translateY(-1px);
			box-shadow: 0 2px 8px rgba(0, 0, 0, 0.15);
		}
		.control-btn:active {
			transform: translateY(0);
		}
		.diagram-container {
			flex: 1;
			display: flex;
			justify-content: center;
			align-items: center;
			overflow: hidden;
			background: var(--vscode-editor-background);
			border: 1px solid var(--vscode-panel-border);
			border-radius: 6px;
			padding: 20px;
			position: relative;
			cursor: grab;
		}
		.diagram-container:active {
			cursor: grabbing;
		}
		.diagram-content {
			max-width: 100%;
			max-height: 100%;
			text-align: center;
			transition: transform 0.1s ease;
		}
		.diagram-content svg {
			max-width: none;
			height: auto;
			transform-origin: center;
			transition: transform 0.3s ease;
		}
	</style>
</head>
<body>
	<div class="diagram-header">
		<h1 class="diagram-title">${title}</h1>
		<div class="diagram-controls">
			<button class="control-btn" id="zoom-out">Zoom Out</button>
			<button class="control-btn" id="zoom-reset">100%</button>
			<button class="control-btn" id="zoom-in">Zoom In</button>
			<button class="control-btn" id="export-btn">Export</button>
			<button class="control-btn" id="close-btn">Close</button>
		</div>
	</div>
	<div class="diagram-container">
		<div class="diagram-content" id="diagram-content">
			<div id="mermaid-diagram"></div>
		</div>
	</div>

	<script>
		const vscode = acquireVsCodeApi();
		
		// Initialize Mermaid
		mermaid.initialize({ 
			startOnLoad: false,
			theme: 'dark',
			themeVariables: {
				darkMode: true,
				primaryColor: '#007acc',
				primaryTextColor: '#ffffff',
				primaryBorderColor: '#007acc',
				lineColor: '#cccccc',
				secondaryColor: '#1e1e1e',
				tertiaryColor: '#252526'
			}
		});

		// Render the diagram
		const mermaidCode = \`${mermaidCode.replace(/`/g, '\\`')}\`;
		const diagramElement = document.getElementById('mermaid-diagram');
		
		mermaid.render('diagram-${diagramId}', mermaidCode)
			.then(({ svg }) => {
				diagramElement.innerHTML = svg;
				
				// Set up zoom and drag functionality
				const svgElement = diagramElement.querySelector('svg');
				const container = document.querySelector('.diagram-container');
				const content = document.querySelector('.diagram-content');
				let currentZoom = 1;
				const zoomStep = 0.2;
				
				// Dragging state
				let isDragging = false;
				let dragStart = { x: 0, y: 0 };
				let translateX = 0;
				let translateY = 0;
				
				function updateTransform() {
					if (content) {
						content.style.transform = \`translate(\${translateX}px, \${translateY}px)\`;
					}
					if (svgElement) {
						svgElement.style.transform = \`scale(\${currentZoom})\`;
					}
				}
				
				function updateZoom(newZoom) {
					currentZoom = Math.max(0.3, Math.min(5, newZoom));
					updateTransform();
					document.getElementById('zoom-reset').textContent = \`\${Math.round(currentZoom * 100)}%\`;
				}
				
				// Mouse drag functionality
				if (container && content) {
					container.addEventListener('mousedown', (e) => {
						isDragging = true;
						dragStart.x = e.clientX - translateX;
						dragStart.y = e.clientY - translateY;
						container.style.cursor = 'grabbing';
						e.preventDefault();
					});
					
					document.addEventListener('mousemove', (e) => {
						if (isDragging) {
							translateX = e.clientX - dragStart.x;
							translateY = e.clientY - dragStart.y;
							updateTransform();
						}
					});
					
					document.addEventListener('mouseup', () => {
						if (isDragging) {
							isDragging = false;
							container.style.cursor = 'grab';
						}
					});
					
					// Reset position on double-click
					container.addEventListener('dblclick', () => {
						translateX = 0;
						translateY = 0;
						updateTransform();
					});
				}
				
				document.getElementById('zoom-in').onclick = () => updateZoom(currentZoom + zoomStep);
				document.getElementById('zoom-out').onclick = () => updateZoom(currentZoom - zoomStep);
				document.getElementById('zoom-reset').onclick = () => {
					updateZoom(1);
					translateX = 0;
					translateY = 0;
					updateTransform();
				};
				
				// Export functionality
				document.getElementById('export-btn').onclick = () => {
					if (svgElement) {
						const svgData = new XMLSerializer().serializeToString(svgElement);
						const svgBlob = new Blob([svgData], { type: 'image/svg+xml;charset=utf-8' });
						const downloadLink = document.createElement('a');
						downloadLink.href = URL.createObjectURL(svgBlob);
						downloadLink.download = '${diagramId || 'diagram'}.svg';
						document.body.appendChild(downloadLink);
						downloadLink.click();
						document.body.removeChild(downloadLink);
						URL.revokeObjectURL(downloadLink.href);
						
						// Notify user of export location
						vscode.postMessage({
							type: 'showNotification',
							message: 'Diagram exported as ${diagramId || 'diagram'}.svg to your Downloads folder',
							messageType: 'info'
						});
					}
				};
			})
			.catch(error => {
				diagramElement.innerHTML = \`<p style="color: var(--vscode-errorForeground);">Failed to render diagram: \${error.message}</p>\`;
			});

		// Close button functionality
		document.getElementById('close-btn').onclick = () => {
			vscode.postMessage({ type: 'closeDiagramPanel' });
		};

		// Keyboard shortcuts
		document.addEventListener('keydown', (e) => {
			if (e.key === 'Escape') {
				document.getElementById('close-btn').click();
			} else if (e.key === '+' || e.key === '=') {
				e.preventDefault();
				document.getElementById('zoom-in').click();
			} else if (e.key === '-') {
				e.preventDefault();
				document.getElementById('zoom-out').click();
			} else if (e.key === '0') {
				e.preventDefault();
				document.getElementById('zoom-reset').click();
			}
		});
	</script>
</body>
</html>`;

		// Handle messages from the diagram panel
		panel.webview.onDidReceiveMessage(message => {
			if (message.type === 'closeDiagramPanel') {
				panel.dispose();
			} else if (message.type === 'showNotification') {
				// Forward notification to VS Code
				switch (message.messageType) {
					case 'error':
						vscode.window.showErrorMessage(message.message);
						break;
					case 'warning':
						vscode.window.showWarningMessage(message.message);
						break;
					case 'info':
					default:
						vscode.window.showInformationMessage(message.message);
						break;
				}
			}
		});
	}
}<|MERGE_RESOLUTION|>--- conflicted
+++ resolved
@@ -609,23 +609,6 @@
 		if (!session) { return; }
 		try {
 			const raw = session.getHistory();
-<<<<<<< HEAD
-			if (this._isVerbose()) { console.log('[NaruhoDocs][History] Raw history length:', raw.length, 'for session', activeId); }
-			const normalized = raw.map((msg: any) => {
-				let role: string | undefined = msg.type || (typeof msg._getType === 'function' ? msg._getType() : undefined);
-				if (!role || role === 'unknown') {
-					const ctor = msg.constructor?.name?.toLowerCase?.() || '';
-					if (ctor.includes('human')) { role = 'human'; }
-					else if (ctor.includes('ai')) { role = 'ai'; }
-				}
-				if (role === 'user') { role = 'human'; }
-				if (role === 'assistant' || role === 'bot') { role = 'ai'; }
-				const sender = role === 'human' ? 'You' : 'Bot';
-				const text = typeof msg.content === 'string' ? msg.content : msg.text || JSON.stringify(msg.content);
-				return { sender, message: text };
-			});
-			if (this._isVerbose()) { console.log('[NaruhoDocs][History] Normalized history length:', normalized.length); }
-=======
 			if (this.context.extensionMode === vscode.ExtensionMode.Development) {
 				console.log('[NaruhoDocs][History] Raw history length:', raw.length, 'for session', activeId);
 			}
@@ -660,7 +643,6 @@
 			if (this.context.extensionMode === vscode.ExtensionMode.Development) {
 				console.log('[NaruhoDocs][History] Normalized history length:', normalized.length);
 			}
->>>>>>> e1bb0bca
 			// Fallback: if raw has items but normalized becomes empty (unexpected), replay manually
 			if (raw.length > 0 && normalized.length === 0) {
 				if (this._isVerbose()) { console.warn('[NaruhoDocs][History] Normalized empty; falling back to manual replay'); }
@@ -797,12 +779,6 @@
 	 * This allows other components to add relevant context to the chat history
 	 */
 	public addContextToActiveSession(userMessage: string, botResponse: string): void {
-<<<<<<< HEAD
-		const activeThreadId = this.threadManager.getActiveThreadId();
-		if (!activeThreadId) { return; }
-		// Delegate to ThreadManager for centralized persistence
-		this.threadManager.appendContext(activeThreadId, userMessage, botResponse);
-=======
 		try {
 			const activeThreadId = this.threadManager.getActiveThreadId();
 			if (!activeThreadId) {
@@ -829,7 +805,6 @@
 		} catch (error) {
 			console.error('Error adding context to active session:', error);
 		}
->>>>>>> e1bb0bca
 	}
 
 	private openDiagramInFullWindow(mermaidCode: string, diagramId: string, title: string): void {

import * as vscode from 'vscode';
import { createChat, ChatSession } from './langchain-backend/llm.js';

export class ChatViewProvider implements vscode.WebviewViewProvider {
	public static readonly viewType = 'naruhodocs.chatView';

	private _view?: vscode.WebviewView;

	// Thread management
	private sessions: Map<string, ChatSession> = new Map();
	private activeThreadId?: string;
	private threadTitles: Map<string, string> = new Map(); // sessionId -> document title

	private context: vscode.ExtensionContext;
	constructor(
		private readonly _extensionUri: vscode.Uri,
		private apiKey?: string,
		context?: vscode.ExtensionContext
	) {
		this.context = context!;

		// Create the general-purpose thread on initialization
		const generalThreadId = 'naruhodocs-general-thread';
		const generalThreadTitle = 'General Purpose';
		const sysMessage = `You are an expert AI software engineer specializing in creating world-class code documentation and clarity. You are embedded within the user's IDE, and your mission is to be their dedicated partner in making code understandable, maintainable, and easy to onboard.

**Core Context Awareness:**
You MUST heavily prioritize the user's immediate context. This includes:
1.  **Selected Code:** If the user has highlighted a function, class, or block of code, your response must focus specifically on that selection.
2.  **Project Structure:** Understand the relationships between files and modules to provide holistic explanations.
3.  **Programming Language & Frameworks:** Tailor your output to the idiomatic style and best practices of the detected language (e.g., Python/Django, TypeScript/React).

---

## Proactive Tool Usage 🛠️
You have tools to explore the project workspace. **You must use them proactively whenever more context is needed to provide a complete and accurate answer.** Do not wait for the user to tell you to use them.

**Available Tools:**
* retrieve_workspace_filenames: Returns a list of all file paths in the current workspace.
* retrieve_file_content: Returns the full string content of a specified file.

**Your Strategy:**
* **For Broad Questions:** When a user asks about a feature (e.g., "Explain the authentication flow"), use retrieve_workspace_filenames to find relevant files, then retrieve_file_content to read them and synthesize a comprehensive answer.
* **For Code Dependencies:** When explaining a piece of code that imports or references other project files, you **must** use retrieve_file_content to read those dependent files. This is critical for understanding the full context and providing an accurate explanation.
* **Don't Ask, Find:** Never ask the user to provide code from another file if you can retrieve it yourself with your tools. Your goal is to gather all necessary information autonomously.

---

**Key Tasks & Capabilities:**
* **Generate Documentation:** Create clear, complete docstrings/comments for functions, classes, and modules. Automatically infer parameters, return types, and potential exceptions from the code.
* **Explain Code:** Break down complex algorithms, logic flows, or legacy code into simple, understandable explanations. Focus on the "why" behind the code, not just the "what."
* **Improve Existing Docs:** Analyze existing comments and docstrings, then suggest improvements for clarity, accuracy, and completeness.
* **Create README Sections:** Generate usage examples, API summaries, or installation guides for a project's README.md file based on the source code.

**Rules of Engagement:**
* **Be Proactive & Precise:** Provide the documentation or explanation directly. Don't be overly chatty.
* **Use Markdown:** All your responses should be formatted with Markdown for readability. Use code blocks for code snippets.
* **Ask for Clarification (If Necessary):** If a user's request is ambiguous and the context is insufficient, ask a targeted question to get the information you need.
* **Assume Best Practices:** Generate documentation that aligns with industry best practices like PEP 257 for Python or JSDoc for JavaScript/TypeScript.`;		
		
	const session = createChat({ apiKey: this.apiKey, maxHistoryMessages: 40, systemMessage: sysMessage });
		this.sessions.set(generalThreadId, session);
		this.threadTitles.set(generalThreadId, generalThreadTitle);
		this.activeThreadId = generalThreadId; // Set as the default active thread
	}

	public async resolveWebviewView(
		webviewView: vscode.WebviewView,
		_context: vscode.WebviewViewResolveContext,
		_token: vscode.CancellationToken,
	) {
		this._view = webviewView;

		webviewView.webview.options = {
			enableScripts: true,
			localResourceRoots: [this._extensionUri]
		};

		webviewView.webview.html = this._getHtmlForWebview(webviewView.webview);

		// Restore threads from workspaceState
		const keys = Object.keys(this.context.workspaceState.keys ? this.context.workspaceState.keys() : {});
		await this.restoreThreads(keys);

		webviewView.webview.onDidReceiveMessage(async data => {
			const session = this.activeThreadId ? this.sessions.get(this.activeThreadId) : undefined;
			switch (data.type) {
				case 'sendMessage': {
					const userMessage = data.value as string;
					try {
						if (!session) { throw new Error('No active thread'); }
						const botResponse = await session.chat(userMessage);
						this._view?.webview.postMessage({ type: 'addMessage', sender: 'Bot', message: botResponse });
						// Save history after message
						if (this.activeThreadId && session) {
							const history = session.getHistory();
							await this.context.workspaceState.update(`thread-history-${this.activeThreadId}`, history);
						}
					} catch (error: any) {
						this._view?.webview.postMessage({ type: 'addMessage', sender: 'Bot', message: `Error: ${error.message || 'Unable to connect to LLM.'}` });
					}
					break;
				}
				case 'resetSession': {
					if (session) { session.reset(); }
					this._view?.webview.postMessage({ type: 'addMessage', sender: 'System', message: 'Conversation reset.' });
					// Clear history in storage
					if (this.activeThreadId) {
						await this.context.workspaceState.update(`thread-history-${this.activeThreadId}`, []);
					}
					break;
				}
				case 'switchThread': {
					const sessionId = data.sessionId as string;
					this.setActiveThread(sessionId);
					break;
				}
				case 'createFile':
					{
						// Create a default file in the workspace root
						const wsFolders = vscode.workspace.workspaceFolders;
						if (wsFolders && wsFolders.length > 0) {
							const wsUri = wsFolders[0].uri;
							const fileUri = vscode.Uri.joinPath(wsUri, 'NaruhoDocsFile.txt');
							try {
								await vscode.workspace.fs.writeFile(fileUri, new Uint8Array());
								this._view?.webview.postMessage({ type: 'addMessage', sender: 'System', message: `File created: ${fileUri.fsPath}` });
							} catch (err: any) {
								this._view?.webview.postMessage({ type: 'addMessage', sender: 'System', message: `Error creating file: ${err.message}` });
							}
						} else {
							this._view?.webview.postMessage({ type: 'addMessage', sender: 'System', message: 'No workspace folder open.' });
						}
						break;
					}
			}
		});
	}

	public postMessage(message: any) {
		if (this._view) {
			this._view.webview.postMessage(message);
		}
	}

	// Create a new thread/session for a document
	public createThread(sessionId: string, initialContext: string, title: string) {
		if (!this.sessions.has(sessionId)) {
			const sysMessage = `You are an AI assistant that helps answer anything about this document. Be helpful, concise, and accurate. The document:  ${title}\n\n${initialContext}`;
			// Try to load history from workspaceState
			const savedHistory = this.context.workspaceState.get<any[]>(`thread-history-${sessionId}`);
			const session = createChat({ apiKey: this.apiKey, maxHistoryMessages: 40, systemMessage: sysMessage });
			if (savedHistory && Array.isArray(savedHistory)) {
				session.setHistory(savedHistory);
			}
			this.sessions.set(sessionId, session);
			this.threadTitles.set(sessionId, title);
			this._postThreadList();
		}
	}

	// Switch active thread
	public setActiveThread(sessionId: string) {
		if (this.sessions.has(sessionId)) {
			this.activeThreadId = sessionId;
			this._postThreadList();
			// Optionally, clear chat UI or show history
			const session = this.sessions.get(sessionId);
			if (session && this._view) {
				const history = session.getHistory();
				this._view.webview.postMessage({ type: 'showHistory', history });
			}
		}
	}

	private _postThreadList() {
		if (this._view) {
			const threads = Array.from(this.threadTitles.entries()).map(([id, title]) => ({ id, title }));
			this._view.webview.postMessage({ type: 'threadList', threads, activeThreadId: this.activeThreadId });

			// Show or hide general tab UI based on active thread
			const isGeneralTab = this.activeThreadId === 'naruhodocs-general-thread';
			this._view.webview.postMessage({ type: 'toggleGeneralTabUI', visible: isGeneralTab });
		}
	}

	private _getHtmlForWebview(webview: vscode.Webview) {
		const scriptUri = webview.asWebviewUri(vscode.Uri.joinPath(this._extensionUri, 'media', 'main.js'));
		const styleResetUri = webview.asWebviewUri(vscode.Uri.joinPath(this._extensionUri, 'media', 'reset.css'));
		const styleVSCodeUri = webview.asWebviewUri(vscode.Uri.joinPath(this._extensionUri, 'media', 'vscode.css'));
		const styleMainUri = webview.asWebviewUri(vscode.Uri.joinPath(this._extensionUri, 'media', 'main.css'));
		const nonce = getNonce();

		const generalTabUI = `<div id="general-tab-ui" style="display:none;">
			<button id="general-tab-button-1" style="margin-top:10px;">Generate Documentation</button>
			<button id="general-tab-button-2" style="margin-top:10px;">Suggest Templates</button>
		</div>`;

		return `<!DOCTYPE html>
			<html lang="en">
			<head>
				<meta charset="UTF-8">

				<!--
					Use a content security policy to only allow loading images from https or from our extension directory,
					and only allow scripts that have a specific nonce.
				-->
				<meta http-equiv="Content-Security-Policy" content="default-src 'none'; style-src ${webview.cspSource}; script-src 'nonce-${nonce}'; img-src ${webview.cspSource};">

				<meta name="viewport" content="width=device-width, initial-scale=1.0">

				<link href="${styleResetUri}" rel="stylesheet">
				<link href="${styleVSCodeUri}" rel="stylesheet">
				<link href="${styleMainUri}" rel="stylesheet">
				
				<title>NaruhoDocs Chat</title>
			</head>
			<body>
				<div class="chat-container">
<<<<<<< HEAD
					<div class="chat-header" style="margin-bottom:12px; position:relative;">
						<span id="hamburger-menu" style="cursor:pointer; background:#f3f3f3; border-radius:8px; box-shadow:0 2px 8px rgba(0,0,0,0.04);">
							<svg width="24" height="24" viewBox="0 0 24 24" fill="none" stroke="currentColor" stroke-width="2" stroke-linecap="round" stroke-linejoin="round">
								<line x1="4" y1="7" x2="20" y2="7"></line>
								<line x1="4" y1="12" x2="20" y2="12"></line>
								<line x1="4" y1="17" x2="20" y2="17"></line>
							</svg>
						</span>
						<span id="current-doc-name"></span>
						<div id="dropdown-container" style="display:none; position:absolute; left:0; top:40px; z-index:10;">
							<div id="thread-list-menu"></div>
						</div>
					</div>
=======
					<div id="thread-tabs" style="display:flex; gap:4px; margin-bottom:8px;"></div>
					${generalTabUI}
>>>>>>> ea37c799
					<div id="chat-messages" class="chat-messages"></div>
					<div class="chat-input-container">
						<div class="chat-input-wrapper" style="position:relative; width:100%;">
							<textarea id="chat-input" class="chat-input" placeholder="How can I help?" style="padding-right:32px;"></textarea>
							<span id="send-icon" style="position:absolute; right:8px; top:50%; transform:translateY(-50%); cursor:pointer;">
								<svg width="18" height="18" viewBox="0 0 24 24" fill="none" stroke="currentColor" stroke-width="2" stroke-linecap="round" stroke-linejoin="round">
									<line x1="22" y1="2" x2="11" y2="13"></line>
									<polygon points="22 2 15 22 11 13 2 9 22 2"></polygon>
								</svg>
							</span>
						</div>
						<button id="create-file-btn" style="margin-top:10px;">Create Default File</button>
					</div>
				</div>

				<script nonce="${nonce}" src="${scriptUri}"></script>
			</body>
			</html>`;
	}

	private async restoreThreads(keys: string[]) {
		for (const key of keys) {
			if (key.startsWith('thread-history-')) {
				const sessionId = key.replace('thread-history-', '');
				const savedHistory = this.context.workspaceState.get<any[]>(key);
				const title = sessionId.split('/').pop() || sessionId;
				let documentText = '';
				try {
					const uri = vscode.Uri.parse(sessionId);
					const doc = await vscode.workspace.openTextDocument(uri);
					documentText = doc.getText();
				} catch (e) {
					documentText = '';
				}
				this.createThread(sessionId, documentText, title);
			}
		}
		this._postThreadList();
	}
}

function getNonce() {
	let text = '';
	const possible = 'ABCDEFGHIJKLMNOPQRSTUVWXYZabcdefghijklmnopqrstuvwxyz0123456789';
	for (let i = 0; i < 32; i++) {
		text += possible.charAt(Math.floor(Math.random() * possible.length));
	}
	return text;
}<|MERGE_RESOLUTION|>--- conflicted
+++ resolved
@@ -217,7 +217,6 @@
 			</head>
 			<body>
 				<div class="chat-container">
-<<<<<<< HEAD
 					<div class="chat-header" style="margin-bottom:12px; position:relative;">
 						<span id="hamburger-menu" style="cursor:pointer; background:#f3f3f3; border-radius:8px; box-shadow:0 2px 8px rgba(0,0,0,0.04);">
 							<svg width="24" height="24" viewBox="0 0 24 24" fill="none" stroke="currentColor" stroke-width="2" stroke-linecap="round" stroke-linejoin="round">
@@ -231,10 +230,8 @@
 							<div id="thread-list-menu"></div>
 						</div>
 					</div>
-=======
 					<div id="thread-tabs" style="display:flex; gap:4px; margin-bottom:8px;"></div>
 					${generalTabUI}
->>>>>>> ea37c799
 					<div id="chat-messages" class="chat-messages"></div>
 					<div class="chat-input-container">
 						<div class="chat-input-wrapper" style="position:relative; width:100%;">

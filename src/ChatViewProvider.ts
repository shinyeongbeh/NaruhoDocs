import * as vscode from 'vscode';
import { createChat, ChatSession } from './langchain-backend/llm.js';
import { SystemMessages } from './SystemMessages';

export class ChatViewProvider implements vscode.WebviewViewProvider {
	private existingDocFiles: string[] = [];
	private didDevCleanupOnce: boolean = false;
	private fileWatcher?: vscode.FileSystemWatcher;
	/**
	 * Switch the system message for a document-based thread to beginner mode.
	 */
	public async setThreadBeginnerMode(sessionId: string) {
		if (sessionId === 'naruhodocs-general-thread') {
			return;
		}
		console.log('ChatViewProvider: setThreadBeginnerMode called', sessionId);
		const session = this.sessions.get(sessionId);
		const title = this.threadTitles.get(sessionId) || '';
		let initialContext = '';
		// Use sessionId as file path for document threads
		try {
			const uri = vscode.Uri.parse(sessionId);
			const doc = await vscode.workspace.openTextDocument(uri);
			initialContext = doc.getText();
		} catch (e) {
			initialContext = '';
		}
		if (session) {
			const sysMessage = SystemMessages.DOCUMENT_SPECIFIC_BEGINNER(title, initialContext);
			session.setCustomSystemMessage(sysMessage);
		}
	}

	/**
	 * Switch the system message for a document-based thread to developer mode.
	 */
	public async setThreadDeveloperMode(sessionId: string) {
		if (sessionId === 'naruhodocs-general-thread') {
			return;
		}
		console.log('ChatViewProvider: setThreadDeveloperMode called');
		const session = this.sessions.get(sessionId);
		const title = this.threadTitles.get(sessionId) || '';
		let initialContext = '';
		// Use sessionId as file path for document threads
		try {
			const uri = vscode.Uri.parse(sessionId);
			const doc = await vscode.workspace.openTextDocument(uri);
			initialContext = doc.getText();
		} catch (e) {
			initialContext = '';
		}
		if (session) {
			const sysMessage = SystemMessages.DOCUMENT_SPECIFIC_DEVELOPER(title, initialContext);
			session.setCustomSystemMessage(sysMessage);
		}
	}
	/**
	 * Send a message to a specific thread and display the bot response.
	 */
	public async sendMessageToThread(sessionId: string, prompt: string) {
		this.setActiveThread(sessionId);
		const session = this.sessions.get(sessionId);
		if (!session) {
			this._view?.webview.postMessage({ type: 'addMessage', sender: 'Bot', message: 'No active thread.' });
			return Promise.resolve('No active thread.');
		}
		// Immediately show user message
		this._view?.webview.postMessage({ type: 'addMessage', sender: 'You', message: prompt });
		// Await and return bot response
		try {
			const botResponse = await session.chat(prompt);
			this._view?.webview.postMessage({ type: 'addMessage', sender: 'Bot', message: botResponse });
			const history = session.getHistory();
			await this.context.workspaceState.update(`thread-history-${sessionId}`, history);
			return botResponse;
		} catch (error: any) {
			const errorMsg = `Error: ${error.message || 'Unable to connect to LLM.'}`;
			this._view?.webview.postMessage({ type: 'addMessage', sender: 'Bot', message: errorMsg });
			return errorMsg;
		}
	}

	public static readonly viewType = 'naruhodocs.chatView';

	private _view?: vscode.WebviewView;

	// Thread management
	private sessions: Map<string, ChatSession> = new Map();
	private activeThreadId?: string;
	private threadTitles: Map<string, string> = new Map(); // sessionId -> document title

	private context: vscode.ExtensionContext;
	constructor(
		private readonly _extensionUri: vscode.Uri,
		private apiKey?: string,
		context?: vscode.ExtensionContext
	) {
		this.context = context!;

		// Create the general-purpose thread on initialization
		const generalThreadId = 'naruhodocs-general-thread';
		const generalThreadTitle = 'General Purpose';
		const sysMessage = SystemMessages.GENERAL_PURPOSE;

		const session = createChat({ apiKey: this.apiKey, maxHistoryMessages: 40, systemMessage: sysMessage });
		this.sessions.set(generalThreadId, session);
		this.threadTitles.set(generalThreadId, generalThreadTitle);
		this.activeThreadId = generalThreadId; // Set as the default active thread

		// Watch for file deletions (markdown/txt)
		this.fileWatcher = vscode.workspace.createFileSystemWatcher('**/*.{md,txt}');
		this.fileWatcher.onDidDelete(async (uri) => {
			const sessionId = uri.toString();
			if (this.sessions.has(sessionId)) {
				this.sessions.delete(sessionId);
				this.threadTitles.delete(sessionId);
				await this.context.workspaceState.update(`thread-history-${sessionId}`, undefined);
				// If the deleted thread was active, switch to general
				if (this.activeThreadId === sessionId) {
					this.activeThreadId = 'naruhodocs-general-thread';
				}
				this._postThreadList();
				if (this._view) {
					this._view.webview.postMessage({ type: 'resetState' });
				}
			}
		});
	}

	public async resolveWebviewView(
		webviewView: vscode.WebviewView,
		_context: vscode.WebviewViewResolveContext,
		_token: vscode.CancellationToken,
	) {
		this._view = webviewView;

		webviewView.webview.options = {
			enableScripts: true,
			localResourceRoots: [this._extensionUri]
		};

		webviewView.webview.html = this._getHtmlForWebview(webviewView.webview);

		// Always reset state in dev mode (only once per debug session)
		if (this.context.extensionMode === vscode.ExtensionMode.Development && !this.didDevCleanupOnce) {
			webviewView.webview.postMessage({ type: 'resetState' });
			// Clear persisted thread histories and reset thread list to only General once
			const historyKeys = this.context.workspaceState.keys ? this.context.workspaceState.keys() : [];
			for (const key of historyKeys) {
				if (typeof key === 'string' && key.startsWith('thread-history-')) {
					await this.context.workspaceState.update(key, undefined);
				}
			}
			// Preserve General thread, clear others
			const generalId = 'naruhodocs-general-thread';
			const preservedSession = this.sessions.get(generalId);
			const preservedTitle = this.threadTitles.get(generalId);
			this.sessions = new Map();
			this.threadTitles = new Map();
			if (preservedSession && preservedTitle) {
				this.sessions.set(generalId, preservedSession);
				this.threadTitles.set(generalId, preservedTitle);
				this.activeThreadId = generalId;
			}
			this.didDevCleanupOnce = true;
		}

		// Restore threads from workspaceState
		const keys = this.context.workspaceState.keys ? this.context.workspaceState.keys() : [];
		await this.restoreThreads(keys);

		// Ensure currently open documents are represented as threads when the view opens
		try {
			const openDocs = vscode.workspace.textDocuments;
			for (const document of openDocs) {
				const fileNameLower = document.fileName.toLowerCase();
				if (fileNameLower.endsWith('.md') || fileNameLower.endsWith('.txt')) {
					const sessionId = document.uri.toString();
					this.createThread(sessionId, document.getText(), document.fileName);
				}
			}
		} catch {}

		// 🔥 Always push active thread + history when webview is first resolved
		this._postThreadList();
		if (this.activeThreadId) {
			const session = this.sessions.get(this.activeThreadId);
			if (session) {
				const history = session.getHistory();
				this._view?.webview.postMessage({ type: 'showHistory', history });
			}
		}

		// Refresh UI whenever the view becomes visible again (e.g., after switching panels)
		webviewView.onDidChangeVisibility(() => {
			if (webviewView.visible) {
				this._postThreadList();
				if (this.activeThreadId) {
					const session = this.sessions.get(this.activeThreadId);
					if (session) {
						const history = session.getHistory();
						this._view?.webview.postMessage({ type: 'showHistory', history });
					}
				}
			}
		});

		webviewView.webview.onDidReceiveMessage(async data => {
			console.log('[NaruhoDocs] Webview received message:', data.type);
			if (data.type === 'scanDocs') {
				console.log('[NaruhoDocs] scanDocs triggered from webview');
				await vscode.commands.executeCommand('naruhodocs.scanDocs');
				return;
			}
			if (data.type === 'existingDocs') {
				this.existingDocFiles = Array.isArray(data.files) ? data.files : [];
				return;
			}
			const session = this.activeThreadId ? this.sessions.get(this.activeThreadId) : undefined;
			switch (data.type) {
				case 'generateDoc': {
					console.log('[NaruhoDocs] generateDoc triggered:', data.docType, data.fileName);
					// Determine file name
					let fileName = '';
					switch (data.docType) {
						case 'README':
							fileName = 'README.md';
							break;
						case 'API Reference':
							fileName = 'API_REFERENCE.md';
							break;
						case 'Getting Started':
							fileName = 'GETTING_STARTED.md';
							break;
						case 'Contributing Guide':
							fileName = 'CONTRIBUTING.md';
							break;
						case 'Changelog':
							fileName = 'CHANGELOG.md';
							break;
						case 'Quickstart Guide':
							fileName = 'vsc-extension-quickstart.md';
							break;
						default:
							fileName = `${data.docType.replace(/\s+/g, '_').toUpperCase()}.md`;
							break;
					}
					// Check if file already exists in workspace
					const wsFolders = vscode.workspace.workspaceFolders;
					if (wsFolders && wsFolders.length > 0) {
						const wsUri = wsFolders[0].uri;
						const foundFiles = await vscode.workspace.findFiles(`**/${fileName}`);
						if (foundFiles.length > 0) {
							this._view?.webview.postMessage({ type: 'addMessage', sender: 'System', message: `This file already exists at: ${foundFiles[0].fsPath}` });
						} else {
							// Gather workspace context for AI
							const { RetrieveWorkspaceFilenamesTool, RetrieveFileContentTool } = require('./langchain-backend/features');
							const filenamesTool = new RetrieveWorkspaceFilenamesTool();
							const fileListStr = await filenamesTool._call();
							const fileList = fileListStr.split('\n').filter((line: string) => line && !line.startsWith('Files in the workspace:'));
							const contentTool = new RetrieveFileContentTool();
							const filesAndContents = [];
							for (let i = 0; i < Math.min(fileList.length, 20); i++) {
	 							const path = fileList[i];
	 							console.log('[NaruhoDocs][DEBUG] Scanning file:', path);
	 							const content = await contentTool._call(path);
	 							filesAndContents.push({ path, content });
							}
							// Use AI to generate starter content
							let aiContent = '';
							try {
								const chat = createChat({ apiKey: this.apiKey, maxHistoryMessages: 10 });
								aiContent = await chat.chat(`Generate a starter documentation for ${fileName} based on this project. Here are the workspace files and contents:
${filesAndContents.map(f => `File: ${f.path}\n${f.content}`).join('\n\n')}`);
							} catch (err) {
								aiContent = `# ${data.docType}\n\nDescribe your documentation needs here.`;
							}
							const fileUri = vscode.Uri.joinPath(wsUri, fileName);
							try {
								await vscode.workspace.fs.writeFile(fileUri, Buffer.from(aiContent, 'utf8'));
								this._view?.webview.postMessage({ type: 'docCreated', filePath: fileUri.fsPath });
								console.log('[NaruhoDocs] Doc created:', fileUri.fsPath);
								// Trigger a fresh scan to update modal choices
								await vscode.commands.executeCommand('naruhodocs.scanDocs');
								console.log('[NaruhoDocs] scanDocs triggered after doc creation');
							} catch (err: any) {
								this._view?.webview.postMessage({ type: 'addMessage', sender: 'System', message: `Error creating doc: ${err.message}` });
							}
						}
					} else {
						this._view?.webview.postMessage({ type: 'addMessage', sender: 'System', message: 'No workspace folder open.' });
					}
					break;
				}
				case 'setThreadBeginnerMode': {
					await this.setThreadBeginnerMode(data.sessionId);
					break;
				}
				case 'setThreadDeveloperMode': {
					await this.setThreadDeveloperMode(data.sessionId);
					break;
				}
				case 'sendMessage': {
					const userMessage = data.value as string;
					try {
						if (!session) { throw new Error('No active thread'); }
						const botResponse = await session.chat(userMessage);
						this._view?.webview.postMessage({ type: 'addMessage', sender: 'Bot', message: botResponse });
						// Save history after message
						if (this.activeThreadId && session) {
							const history = session.getHistory();
							await this.context.workspaceState.update(`thread-history-${this.activeThreadId}`, history);
						}
					} catch (error: any) {
						this._view?.webview.postMessage({ type: 'addMessage', sender: 'Bot', message: `Error: ${error.message || 'Unable to connect to LLM.'}` });
					}
					break;
				}
				case 'resetSession': {
					if (session) { session.reset(); }
					this._view?.webview.postMessage({ type: 'addMessage', sender: 'System', message: 'Conversation reset.' });
					// Clear history in storage
					if (this.activeThreadId) {
						await this.context.workspaceState.update(`thread-history-${this.activeThreadId}`, []);
					}
					break;
				}
				case 'switchThread': {
					const sessionId = data.sessionId as string;
					this.setActiveThread(sessionId);
					break;
				}
				case 'createFile': {
					// Create a default file in the workspace root
					const wsFolders = vscode.workspace.workspaceFolders;
					if (wsFolders && wsFolders.length > 0) {
						const wsUri = wsFolders[0].uri;
						const fileUri = vscode.Uri.joinPath(wsUri, 'NaruhoDocsFile.txt');
						try {
							await vscode.workspace.fs.writeFile(fileUri, new Uint8Array());
							this._view?.webview.postMessage({ type: 'addMessage', sender: 'System', message: `File created: ${fileUri.fsPath}` });
						} catch (err: any) {
							this._view?.webview.postMessage({ type: 'addMessage', sender: 'System', message: `Error creating file: ${err.message}` });
						}
					} else {
						this._view?.webview.postMessage({ type: 'addMessage', sender: 'System', message: 'No workspace folder open.' });
					}
<<<<<<< HEAD
					break;
				}
=======
				//this one Shin created for saving translation
				case 'createAndSaveFile':
					{
						// Accept a text parameter for file content
						const text = data.text || '';
						const uri = data.uri || '';
						let newUri = '';
						if (uri) {
							try {
								const fileUri = vscode.Uri.parse(uri);
								// Get parent folder URI
								const parentPaths = fileUri.path.split('/');
								const originalFileName = parentPaths.pop() || '';
								// Insert '-translated' before extension
								const dotIdx = originalFileName.lastIndexOf('.');
								let translatedFileName = '';
								if (dotIdx > 0) {
									translatedFileName = originalFileName.slice(0, dotIdx) + '-translated' + originalFileName.slice(dotIdx);
								} else {
									translatedFileName = originalFileName + '-translated';
								}
								const translatedFileUri = vscode.Uri.joinPath(fileUri.with({ path: parentPaths.join('/') }), translatedFileName);

								const content = text ? Buffer.from(text, 'utf8') : new Uint8Array();
								await vscode.workspace.fs.writeFile(translatedFileUri, content);
								this._view?.webview.postMessage({ type: 'addMessage', sender: 'System', message: `File created: ${translatedFileUri.fsPath}` });


							} catch (e: any) {
								newUri = '';
								this._view?.webview.postMessage({ type: 'addMessage', sender: 'System', message: `Error creating file: ${e.message}` });
							}
						} else {
							this._view?.webview.postMessage({ type: 'addMessage', sender: 'System', message: 'No valid folder to save translated file.' });
						}
						break;
					}
>>>>>>> c18661c7
			}
		});
	}
	public postMessage(message: any) {
		if (this._view) {
			this._view.webview.postMessage(message);
		}
	}

	// Create a new thread/session for a document
	public createThread(sessionId: string, initialContext: string, title: string) {
		if (!this.sessions.has(sessionId)) {
			const sysMessage = SystemMessages.DOCUMENT_SPECIFIC_DEVELOPER(title, initialContext);
			// Try to load history from workspaceState
			const savedHistory = this.context.workspaceState.get<any[]>(`thread-history-${sessionId}`);
			const session = createChat({ apiKey: this.apiKey, maxHistoryMessages: 40, systemMessage: sysMessage });
			if (savedHistory && Array.isArray(savedHistory)) {
				session.setHistory(savedHistory);
			}
			this.sessions.set(sessionId, session);
			this.threadTitles.set(sessionId, title);
			this._postThreadList();
		}
	}

	// Switch active thread
	public setActiveThread(sessionId: string) {
		if (this.sessions.has(sessionId)) {
			this.activeThreadId = sessionId;
			this._postThreadList();
			// Optionally, clear chat UI or show history
			const session = this.sessions.get(sessionId);
			if (session && this._view) {
				const history = session.getHistory();
				this._view.webview.postMessage({ type: 'showHistory', history });
			}
		}
	}

	private _postThreadList() {
		if (this._view) {
			const threads = Array.from(this.threadTitles.entries()).map(([id, title]) => ({ id, title }));
			this._view.webview.postMessage({ type: 'threadList', threads, activeThreadId: this.activeThreadId });

			const isGeneralTab = this.activeThreadId === 'naruhodocs-general-thread';
			this._view.webview.postMessage({ type: 'toggleGeneralTabUI', visible: isGeneralTab });
		}
	}


	private _getHtmlForWebview(webview: vscode.Webview) {
		const scriptUri = webview.asWebviewUri(vscode.Uri.joinPath(this._extensionUri, 'media', 'main.js'));
		const markdownItUri = webview.asWebviewUri(vscode.Uri.joinPath(this._extensionUri, 'node_modules', 'markdown-it', 'dist', 'markdown-it.min.js'));
		const styleResetUri = webview.asWebviewUri(vscode.Uri.joinPath(this._extensionUri, 'media', 'reset.css'));
		const styleVSCodeUri = webview.asWebviewUri(vscode.Uri.joinPath(this._extensionUri, 'media', 'vscode.css'));
		const styleMainUri = webview.asWebviewUri(vscode.Uri.joinPath(this._extensionUri, 'media', 'main.css'));
		const styleMarkdownUri = webview.asWebviewUri(vscode.Uri.joinPath(this._extensionUri, 'media', 'markdown.css'));
		const nonce = getNonce();


		return `<!DOCTYPE html>
			<html lang="en">
			<head>
				<meta charset="UTF-8">

				<!--
					Use a content security policy to only allow loading images from https or from our extension directory,
					and only allow scripts that have a specific nonce.
				-->
				<meta http-equiv="Content-Security-Policy" content="default-src 'none'; style-src ${webview.cspSource}; script-src 'nonce-${nonce}'; img-src ${webview.cspSource};">

				<meta name="viewport" content="width=device-width, initial-scale=1.0">

				<link href="${styleResetUri}" rel="stylesheet">
				<link href="${styleVSCodeUri}" rel="stylesheet">
				<link href="${styleMainUri}" rel="stylesheet">
				<link href="${styleMarkdownUri}" rel="stylesheet">
				
				<title>NaruhoDocs Chat</title>
			</head>
			<body>
				<div class="chat-container">
					<div class="chat-header" style="margin-bottom:12px; position:relative;">
						<span id="hamburger-menu" style="cursor:pointer; background:#f3f3f3; border-radius:8px; box-shadow:0 2px 8px rgba(0,0,0,0.04);">
							<svg width="24" height="24" viewBox="0 0 24 24" fill="none" stroke="currentColor" stroke-width="2" stroke-linecap="round" stroke-linejoin="round">
								<line x1="4" y1="7" x2="20" y2="7"></line>
								<line x1="4" y1="12" x2="20" y2="12"></line>
								<line x1="4" y1="17" x2="20" y2="17"></line>
							</svg>
						</span>
						<span id="current-doc-name"></span>
						<div id="dropdown-container" style="display:none; position:absolute; left:0; top:40px; z-index:10;">
							<div id="thread-list-menu"></div>
						</div>
					</div>
					<!-- ...existing chat UI... -->
					<div id="general-buttons" style="display:none; margin-top:18px; justify-content:center;">
						<button id="generate-doc-btn" style="margin-right:8px;">Generate Document</button>
						<button id="suggest-template-btn">Suggest Template</button>
					</div>
					<div id="thread-tabs" style="display:flex; gap:4px; margin-bottom:8px;"></div>
					<div id="chat-messages" class="chat-messages"></div>
					<div class="chat-input-container">
						<div class="chat-input-wrapper" style="position:relative; width:100%;">
							<textarea id="chat-input" class="chat-input" placeholder="How can I help?" style="padding-right:32px;"></textarea>
							<span id="send-icon" style="position:absolute; right:8px; top:50%; transform:translateY(-50%); cursor:pointer;">
								<svg width="18" height="18" viewBox="0 0 24 24" fill="none" stroke="currentColor" stroke-width="2" stroke-linecap="round" stroke-linejoin="round">
									<line x1="22" y1="2" x2="11" y2="13"></line>
									<polygon points="22 2 15 22 11 13 2 9 22 2"></polygon>
								</svg>
							</span>
						</div>
						<!--<button id="create-file-btn" style="margin-top:10px;">Create Default File</button>-->
					</div>
				</div>

				<script nonce="${nonce}" src="${markdownItUri}"></script>
				<script nonce="${nonce}" src="${scriptUri}"></script>
			</body>
			</html>`;
	}

	private async restoreThreads(keys: readonly string[]) {
		for (const key of keys) {
			if (key.startsWith('thread-history-')) {
				const sessionId = key.replace('thread-history-', '');
				const savedHistory = this.context.workspaceState.get<any[]>(key);
				const title = sessionId.split('/').pop() || sessionId;
				let documentText = '';
				try {
					const uri = vscode.Uri.parse(sessionId);
					const doc = await vscode.workspace.openTextDocument(uri);
					documentText = doc.getText();
				} catch (e) {
					documentText = '';
				}
				this.createThread(sessionId, documentText, title);
			}
		}
		this._postThreadList();
	}
}

function getNonce() {
	let text = '';
	const possible = 'ABCDEFGHIJKLMNOPQRSTUVWXYZabcdefghijklmnopqrstuvwxyz0123456789';
	for (let i = 0; i < 32; i++) {
		text += possible.charAt(Math.floor(Math.random() * possible.length));
	}
	return text;
}<|MERGE_RESOLUTION|>--- conflicted
+++ resolved
@@ -346,10 +346,8 @@
 					} else {
 						this._view?.webview.postMessage({ type: 'addMessage', sender: 'System', message: 'No workspace folder open.' });
 					}
-<<<<<<< HEAD
-					break;
-				}
-=======
+					break;
+				}
 				//this one Shin created for saving translation
 				case 'createAndSaveFile':
 					{
@@ -387,7 +385,6 @@
 						}
 						break;
 					}
->>>>>>> c18661c7
 			}
 		});
 	}

import { ChatOllama } from '@langchain/ollama';
import { ChatOpenAI } from '@langchain/openai';
import { LLMProvider, LLMProviderOptions, LLMProviderError, UsageInfo } from './base';
import { ChatSession, createChat } from '../langchain-backend/llm';
import { AIMessage, HumanMessage, BaseMessage, SystemMessage } from '@langchain/core/messages';
import fetch from 'node-fetch';

export interface LocalBackendConfig {
    type: 'ollama' | 'lmstudio' | 'llamacpp' | 'textgen' | 'custom';
    baseUrl: string;
    defaultModel: string;
    apiFormat: 'ollama' | 'openai' | 'llamacpp' | 'textgen';
    healthEndpoint?: string;
    modelsEndpoint?: string;
}

export class LocalProvider implements LLMProvider {
    readonly name = 'Local LLM';
    private model?: any;
    private backendConfig?: LocalBackendConfig;

    get isAvailable(): boolean {
        return !!this.model;
    }

    async initialize(options: LLMProviderOptions): Promise<void> {
        const backend = options.backend || 'ollama';
        const baseUrl = options.baseUrl || this.getDefaultUrl(backend);
        const modelName = options.model || this.getDefaultModel(backend);

        this.backendConfig = this.getBackendConfig(backend, baseUrl, modelName);

        try {
            // Test connection first
            if (!(await this.testConnection())) {
                throw new Error('Connection test failed');
            }

            // Create model based on backend type
            this.model = this.createModelForBackend(this.backendConfig, options);

        } catch (error) {
            throw new LLMProviderError(
                `Failed to connect to ${backend} at ${baseUrl}. Make sure the server is running.`,
                this.name,
                'NETWORK_ERROR'
            );
        }
    }

    private getBackendConfig(backend: string, baseUrl: string, model: string): LocalBackendConfig {
        const configs: Record<string, LocalBackendConfig> = {
            ollama: {
                type: 'ollama',
                baseUrl,
                defaultModel: model,
                apiFormat: 'ollama',
                healthEndpoint: '/api/tags',
                modelsEndpoint: '/api/tags'
            },
            lmstudio: {
                type: 'lmstudio',
                baseUrl: baseUrl.endsWith('/v1') ? baseUrl : `${baseUrl}/v1`,
                defaultModel: model,
                apiFormat: 'openai',
                healthEndpoint: '/models',
                modelsEndpoint: '/models'
            },
            llamacpp: {
                type: 'llamacpp',
                baseUrl,
                defaultModel: model,
                apiFormat: 'llamacpp',
                healthEndpoint: '/health',
                modelsEndpoint: '/v1/models'
            },
            textgen: {
                type: 'textgen',
                baseUrl: baseUrl.replace(':7860', ':5000'),
                defaultModel: model,
                apiFormat: 'textgen',
                healthEndpoint: '/v1/models',
                modelsEndpoint: '/v1/models'
            },
            custom: {
                type: 'custom',
                baseUrl,
                defaultModel: model,
                apiFormat: 'openai',
                healthEndpoint: '/health',
                modelsEndpoint: '/models'
            }
        };

        return configs[backend] || configs.custom;
    }

    private getDefaultUrl(backend: string): string {
        const defaultUrls: Record<string, string> = {
            ollama: 'http://localhost:11434',
            lmstudio: 'http://localhost:1234',
            llamacpp: 'http://localhost:8080',
            textgen: 'http://localhost:5000',
            custom: 'http://localhost:8080'
        };
        return defaultUrls[backend] || defaultUrls.custom;
    }

    private getDefaultModel(backend: string): string {
        const defaultModels: Record<string, string> = {
            ollama: 'gemma3:1b',
            lmstudio: 'local-model',
            llamacpp: 'model',
            textgen: 'model',
            custom: 'model'
        };
        return defaultModels[backend] || defaultModels.custom;
    }

    private createModelForBackend(config: LocalBackendConfig, options: LLMProviderOptions): any {
        switch (config.apiFormat) {
            case 'ollama':
                return new ChatOllama({
                    baseUrl: config.baseUrl,
                    model: config.defaultModel,
                    temperature: options.temperature || 0,
                });

            case 'openai':
                // LM Studio, and other OpenAI-compatible APIs
                return new ChatOpenAI({
                    openAIApiKey: 'not-needed',
                    configuration: {
                        baseURL: config.baseUrl,
                    },
                    modelName: config.defaultModel,
                    temperature: options.temperature || 0,
                });

            case 'llamacpp':
                // llama.cpp server (OpenAI-compatible)
                return new ChatOpenAI({
                    openAIApiKey: 'not-needed',
                    configuration: {
                        baseURL: `${config.baseUrl}/v1`,
                    },
                    modelName: config.defaultModel,
                    temperature: options.temperature || 0,
                });

            case 'textgen':
                // Text Generation WebUI (OpenAI-compatible)
                return new ChatOpenAI({
                    openAIApiKey: 'not-needed',
                    configuration: {
                        baseURL: `${config.baseUrl}/v1`,
                    },
                    modelName: config.defaultModel,
                    temperature: options.temperature || 0,
                });

            default:
                throw new Error(`Unsupported API format: ${config.apiFormat}`);
        }
    }

    async createChatSession(systemMessage: string, options?: { temperature?: number; model?: string }): Promise<ChatSession> {
        if (!this.model || !this.backendConfig) {
            throw new LLMProviderError(
                'Provider not initialized',
                this.name,
                'MODEL_ERROR'
            );
        }
        // Apply model override (if provided) by updating backend config and recreating model
        if (options?.model && this.backendConfig.defaultModel !== options.model) {
            try {
                this.backendConfig.defaultModel = options.model;
                this.model = this.createModelForBackend(this.backendConfig, { temperature: options.temperature });
            } catch (e) {
                console.warn('[LocalProvider] Failed to apply model override:', e);
            }
        }

        return createChat({systemMessage, temperature: options?.temperature, chatModel: this.model, model: this.backendConfig.defaultModel});
    }

    // private createLocalChatSession(systemMessage: string, options?: { temperature?: number }): ChatSession {
    //     const maxHistory = 40;
    //     let history: BaseMessage[] = [];
    //     const model = this.model; // Capture model reference

    //     if (systemMessage) {
    //         history.push(new SystemMessage(systemMessage));
    //     }

    //     // For local models, use a simpler approach without agents initially
    //     // This avoids the bindTools requirement that some local models might not support

    //     function prune() {
    //         if (history.length > maxHistory) {
    //             history = history.slice(history.length - maxHistory);
    //         }
    //     }

    //     return {
    //         async chat(userMessage: string): Promise<string> {
    //             try {
    //                 history.push(new HumanMessage(userMessage));
    //                 prune();

    //                 // Use the model directly without agents for now
    //                 const response = await model.invoke(history);

    //                 let aiText = '';
<<<<<<< HEAD
                    
=======
>>>>>>> 16de8acd
    //                 if (typeof response.content === 'string') {
    //                     aiText = response.content;
    //                 } else if (Array.isArray(response.content)) {
    //                     aiText = response.content.map((c: any) =>
    //                         typeof c === 'string' ? c : JSON.stringify(c)
    //                     ).join(' ');
    //                 } else {
    //                     aiText = JSON.stringify(response.content);
    //                 }

<<<<<<< HEAD
=======
    //                 // Filter out a pair of <think>...</think> tags (any capitalization) at the beginning of the response
    //                 aiText = aiText.replace(/^\s*<think>([\s\S]*?)<\/think>\s*/i, '');

>>>>>>> 16de8acd
    //                 const aiMessage = new AIMessage(aiText);
    //                 history.push(aiMessage);
    //                 prune();

    //                 return aiText;
    //             } catch (error) {
    //                 throw new Error(`Local LLM error: ${error}`);
    //             }
    //         },

    //         reset() {
    //             history = [];
    //             if (systemMessage) {
    //                 history.push(new SystemMessage(systemMessage));
    //             }
    //         },

    //         getHistory() {
    //             return history.filter(msg => !(msg instanceof SystemMessage));
    //         },

    //         setHistory(historyArr: BaseMessage[]) {
    //             history = [];
    //             if (systemMessage) {
    //                 history.push(new SystemMessage(systemMessage));
    //             }
    //             for (const msg of historyArr) {
    //                 const type = (msg as any).type;
    //                 const text = (msg as any).text;
    //                 if (type === 'human') { 
    //                     history.push(new HumanMessage(text)); 
    //                 }
    //                 if (type === 'ai') { 
    //                     history.push(new AIMessage(text)); 
    //                 }
    //             }
    //         },

    //         setCustomSystemMessage(msg: string) {
    //             history = history.filter(m => !(m instanceof SystemMessage));
    //             history.unshift(new SystemMessage(msg));
    //         }
    //     };
    // }

    async testConnection(): Promise<boolean> {
        if (!this.backendConfig) {
            return false;
        }

        try {
            const healthUrl = `${this.backendConfig.baseUrl}${this.backendConfig.healthEndpoint}`;
            const response = await fetch(healthUrl);
            return response.ok;
        } catch (error) {
            return false;
        }
    }

    async getAvailableModels(): Promise<string[]> {
        if (!this.backendConfig) {
            return [];
        }

        try {
            const modelsUrl = `${this.backendConfig.baseUrl}${this.backendConfig.modelsEndpoint}`;
            const response = await fetch(modelsUrl);
            
            if (!response.ok) {
                return [];
            }

            const data = await response.json() as any;

            // Parse models based on backend type
            switch (this.backendConfig.type) {
                case 'ollama':
                    return data.models?.map((m: any) => m.name) || [];
                case 'lmstudio':
                case 'llamacpp':
                case 'textgen':
                    return data.data?.map((m: any) => m.id) || [];
                default:
                    return [];
            }
        } catch (error) {
            return [];
        }
    }

    async getUsageInfo(): Promise<UsageInfo> {
        return {
            requestsToday: 0,
            requestsRemaining: Infinity,
            isUnlimited: true
        };
    }

    getBackendInfo(): LocalBackendConfig | undefined {
        return this.backendConfig;
    }
}<|MERGE_RESOLUTION|>--- conflicted
+++ resolved
@@ -189,11 +189,20 @@
     //     const maxHistory = 40;
     //     let history: BaseMessage[] = [];
     //     const model = this.model; // Capture model reference
+    // private createLocalChatSession(systemMessage: string, options?: { temperature?: number }): ChatSession {
+    //     const maxHistory = 40;
+    //     let history: BaseMessage[] = [];
+    //     const model = this.model; // Capture model reference
 
     //     if (systemMessage) {
     //         history.push(new SystemMessage(systemMessage));
     //     }
-
+    //     if (systemMessage) {
+    //         history.push(new SystemMessage(systemMessage));
+    //     }
+
+    //     // For local models, use a simpler approach without agents initially
+    //     // This avoids the bindTools requirement that some local models might not support
     //     // For local models, use a simpler approach without agents initially
     //     // This avoids the bindTools requirement that some local models might not support
 
@@ -202,21 +211,30 @@
     //             history = history.slice(history.length - maxHistory);
     //         }
     //     }
+    //     function prune() {
+    //         if (history.length > maxHistory) {
+    //             history = history.slice(history.length - maxHistory);
+    //         }
+    //     }
 
     //     return {
     //         async chat(userMessage: string): Promise<string> {
     //             try {
     //                 history.push(new HumanMessage(userMessage));
     //                 prune();
+    //     return {
+    //         async chat(userMessage: string): Promise<string> {
+    //             try {
+    //                 history.push(new HumanMessage(userMessage));
+    //                 prune();
 
     //                 // Use the model directly without agents for now
     //                 const response = await model.invoke(history);
+    //                 // Use the model directly without agents for now
+    //                 const response = await model.invoke(history);
 
     //                 let aiText = '';
-<<<<<<< HEAD
                     
-=======
->>>>>>> 16de8acd
     //                 if (typeof response.content === 'string') {
     //                     aiText = response.content;
     //                 } else if (Array.isArray(response.content)) {
@@ -227,16 +245,15 @@
     //                     aiText = JSON.stringify(response.content);
     //                 }
 
-<<<<<<< HEAD
-=======
-    //                 // Filter out a pair of <think>...</think> tags (any capitalization) at the beginning of the response
-    //                 aiText = aiText.replace(/^\s*<think>([\s\S]*?)<\/think>\s*/i, '');
-
->>>>>>> 16de8acd
     //                 const aiMessage = new AIMessage(aiText);
     //                 history.push(aiMessage);
     //                 prune();
 
+    //                 return aiText;
+    //             } catch (error) {
+    //                 throw new Error(`Local LLM error: ${error}`);
+    //             }
+    //         },
     //                 return aiText;
     //             } catch (error) {
     //                 throw new Error(`Local LLM error: ${error}`);
@@ -249,7 +266,16 @@
     //                 history.push(new SystemMessage(systemMessage));
     //             }
     //         },
-
+    //         reset() {
+    //             history = [];
+    //             if (systemMessage) {
+    //                 history.push(new SystemMessage(systemMessage));
+    //             }
+    //         },
+
+    //         getHistory() {
+    //             return history.filter(msg => !(msg instanceof SystemMessage));
+    //         },
     //         getHistory() {
     //             return history.filter(msg => !(msg instanceof SystemMessage));
     //         },
@@ -270,7 +296,29 @@
     //                 }
     //             }
     //         },
-
+    //         setHistory(historyArr: BaseMessage[]) {
+    //             history = [];
+    //             if (systemMessage) {
+    //                 history.push(new SystemMessage(systemMessage));
+    //             }
+    //             for (const msg of historyArr) {
+    //                 const type = (msg as any).type;
+    //                 const text = (msg as any).text;
+    //                 if (type === 'human') { 
+    //                     history.push(new HumanMessage(text)); 
+    //                 }
+    //                 if (type === 'ai') { 
+    //                     history.push(new AIMessage(text)); 
+    //                 }
+    //             }
+    //         },
+
+    //         setCustomSystemMessage(msg: string) {
+    //             history = history.filter(m => !(m instanceof SystemMessage));
+    //             history.unshift(new SystemMessage(msg));
+    //         }
+    //     };
+    // }
     //         setCustomSystemMessage(msg: string) {
     //             history = history.filter(m => !(m instanceof SystemMessage));
     //             history.unshift(new SystemMessage(msg));

import * as vscode from 'vscode';
import { RetrieveWorkspaceFilenamesTool, RetrieveFileContentTool } from '../langchain-backend/features';
import { LLMService } from '../managers/LLMService';
export async function generateDocument(llmService: LLMService, data: { docType: any; fileName?: any }): Promise<{ type: String; sender: String; message: String }> {
  // Suggest filename with AI if not provided
  let aiFilename = '';
  if (!data.fileName || typeof data.fileName !== 'string' || data.fileName.trim() === '') {
    aiFilename = await suggestFilename(data.docType, llmService);
  }

  // Validate the suggested or provided filename
  let fileName = '';
  if (aiFilename && /^(?![. ]).+\.md$/i.test(aiFilename) && !/[\\/:*?"<>|]/.test(aiFilename)) {
    fileName = aiFilename;
  } else if (data.fileName && typeof data.fileName === 'string' && data.fileName.trim() !== '') {
    fileName = data.fileName.trim();
  } else {
    fileName = `${data.docType.replace(/\s+/g, '_').toUpperCase()}.md`;
  }

  // Read files in workspace to see if the file already exists
  const wsFolders = vscode.workspace.workspaceFolders;
  if (wsFolders && wsFolders.length > 0) {
    const wsUri = wsFolders[0].uri;
    const foundFiles = await vscode.workspace.findFiles(`**/${fileName}`);
    if (foundFiles.length > 0) {
      return { type: 'addMessage', sender: 'System', message: `This file already exists at: ${foundFiles[0].fsPath}` };
    } else {
      // Gather workspace filenames
      const filenamesTool = new RetrieveWorkspaceFilenamesTool();
      const fileListStr = await filenamesTool._call();
      const fileList = fileListStr.split('\n').filter((line: string) => line && !line.startsWith('Files in the workspace:'));
      const metaFiles = ['package.json', 'tsconfig.json', 'README.md', 'readme.md', 'api_reference.md', 'API_REFERENCE.md'];
      const extraFiles = fileList.filter((f: string) => metaFiles.includes(f.split(/[/\\]/).pop()?.toLowerCase() || ''));

      // Ask AI which files are relevant for documentation
      const sys = `You are an AI assistant that helps users create project documentation files based on the project files and contents. \nThe output should be in markdown format. Do not include code fences or explanations, just the documentation. \nFirst, select ALL the relevant files from this list for generating documentation for ${fileName}. You need to select as many files as needed but be concise.\nAlways include project metadata and README/config files if available. Return only a JSON array of file paths, no explanation.`;
      let relevantFiles = [];
      try {
        const prompt = `Here is the list of files in the workspace:\n${fileList.join('\n')}\n\nWhich files are most relevant for generating documentation for ${fileName}? Always include project metadata and README/config files if available. Return only a JSON array of file paths.`;
        const aiSuggestRelatedFile = await llmService.trackedChat({
          sessionId: 'read_files',
          systemMessage: sys,
          prompt: prompt,
          task: 'read_files',
          forceNew: true
        });
        // Try to parse the AI response as JSON array
        const match = aiSuggestRelatedFile?.match(/\[.*\]/s);
        if (match) {
          relevantFiles = JSON.parse(match[0]);
        }
      } catch (e) {
        relevantFiles = [];
      }
      // Always include meta files
      relevantFiles = Array.isArray(relevantFiles) ? Array.from(new Set([...relevantFiles, ...extraFiles])) : extraFiles;

      // Get file contents for relevant files
      const contentTool = new RetrieveFileContentTool();
      const filesAndContents = [];
      for (const relPath of relevantFiles) {
        try {
          const content = await contentTool._call(relPath);
          filesAndContents.push({ path: relPath, content });
        } catch { }
      }

      // Generate the documentation using the general thread session
      let aiGeneratedDoc = '';
      try {
        const sys2 = `\nYou are an impeccable and meticulous technical documentation specialist. 
                Your purpose is to produce clear, accurate, and professional technical documents based on the given content.
                \n\nPrimary Goal: Generate high-quality technical documentation that is comprehensive, logically structured, and easy for the intended audience to understand.
                \n\nInstructions:\nYou will be given the file name of the documentation to create, along with the relevant files and their contents from the user's project workspace.
                \nYour task is to analyze these files and generate a well-organized documentation file that thoroughly covers the subject matter implied by the file name.
                \nYou may use tools (retrieve_workspace_filenames, retrieve_file_content) to retrieve additional file contents if needed without user prompted.
                \n\nMandatory Rules:\nDo not include private or sensitive information from the provided files. For example, API keys.
                \nHandling Ambiguity: If a user request is vague or missing critical information (e.g., a technical name, a specific version, or the document's purpose), you must respond by asking for the necessary details. 
                Never make assumptions or generate generic content.
                \nClarity and Simplicity: Prioritize clarity and conciseness above all else. 
                Use plain language, active voice, and short sentences. 
                Avoid jargon, buzzwords, and redundant phrases unless they are essential for technical accuracy.
                \nStructured Content: All documents must follow a clear, hierarchical structure using Markdown.
                \nActionable and Factual: Documents must be useful. For guides, provide clear, step-by-step instructions. 
                For concepts, provide accurate, verifiable information. Do not include opinions or subjective statements.
                \nReview and Refine: Before finalizing, internally review the document for consistency, accuracy, and adherence to these rules. 
                Ensure all headings are descriptive and the flow is logical.
                \nFormatting: The final output must be in markdown format. 
                Do not include code fences, explanations, or conversational text.`;

        const filesAndContentsString = filesAndContents.map(f => `File: ${f.path}\n${f.content}`).join('\n\n');
<<<<<<< HEAD
        const prompt2 = (`Generate a starter documentation for ${fileName} based on this project. Refer to the relevant workspace files and contents:\n${filesAndContentsString}. If you are unable to generate the file based on information given, do not make up generic content yourself`) || '';
        aiGeneratedDoc = await llmService.trackedChat({
          sessionId: 'naruhodocs-general-thread',
          systemMessage: sys2,
          prompt: prompt2,
          task: 'generate_doc',
          forceNew: true
        });

        // AI doc generation response captured
        aiGeneratedDoc = aiGeneratedDoc.replace(/^```markdown\s*/i, '').replace(/^\*\*\*markdown\s*/i, '').replace(/```$/g, '').trim();
=======
        docGeneratorAI.setCustomSystemMessage(sys2);
        aiContent = await docGeneratorAI.chat(`Generate a starter documentation for ${fileName} based on this project. Refer to the relevant workspace files and contents:\n${filesAndContentsString}. If you are unable to generate the file based on information given, do not make up generic content yourself`) || '';
  // AI doc generation response captured
        aiContent = aiContent.replace(/^```markdown\s*/i, '').replace(/^\*\*\*markdown\s*/i, '').replace(/```$/g, '').trim();
>>>>>>> 17f68049
      } catch (err) {
        aiGeneratedDoc = `# ${data.docType}\n\nDescribe your documentation needs here.`;
      }
      const fileUri = vscode.Uri.joinPath(wsUri, fileName);
      try {
        await vscode.workspace.fs.writeFile(fileUri, Buffer.from(aiGeneratedDoc, 'utf8'));
        // Trigger a fresh scan to update modal choices
        await vscode.commands.executeCommand('naruhodocs.scanDocs');
<<<<<<< HEAD
        // scanDocs triggered after doc creation
=======
  // scanDocs triggered after doc creation
>>>>>>> 17f68049

        return { type: 'addMessage', sender: 'System', message: `Document created: ${fileUri.fsPath}` };

      } catch (err) {
        const errorMsg = typeof err === 'object' && err !== null && 'message' in err ? (err as any).message : String(err);
        return { type: 'addMessage', sender: 'System', message: `Error creating doc: ${errorMsg}` };
      }
    }
  } else {
    return { type: 'addMessage', sender: 'System', message: 'No workspace folder open.' };
  }
}
async function suggestFilename(docType: string, llmService: LLMService): Promise<string> {
  let aiFilename = '';
  // Attempting AI filename suggestion for docType: ${docType}
  try {
    aiFilename = await llmService.trackedChat({
      sessionId: 'chatview:filename-suggest',
      systemMessage: 'You suggest concise filesystem-friendly markdown filenames.',
      prompt: `Suggest a concise, filesystem-friendly filename (with .md extension) for a ${docType} documentation file. Respond with only the filename, no explanation.`,
      task: 'generate_doc',
      forceNew: true
    });
    aiFilename = aiFilename.trim().replace(/\s+/g, '_').toUpperCase();
  } catch (e) {
    aiFilename = '';
  }
  return aiFilename;
}<|MERGE_RESOLUTION|>--- conflicted
+++ resolved
@@ -90,7 +90,6 @@
                 Do not include code fences, explanations, or conversational text.`;
 
         const filesAndContentsString = filesAndContents.map(f => `File: ${f.path}\n${f.content}`).join('\n\n');
-<<<<<<< HEAD
         const prompt2 = (`Generate a starter documentation for ${fileName} based on this project. Refer to the relevant workspace files and contents:\n${filesAndContentsString}. If you are unable to generate the file based on information given, do not make up generic content yourself`) || '';
         aiGeneratedDoc = await llmService.trackedChat({
           sessionId: 'naruhodocs-general-thread',
@@ -102,12 +101,6 @@
 
         // AI doc generation response captured
         aiGeneratedDoc = aiGeneratedDoc.replace(/^```markdown\s*/i, '').replace(/^\*\*\*markdown\s*/i, '').replace(/```$/g, '').trim();
-=======
-        docGeneratorAI.setCustomSystemMessage(sys2);
-        aiContent = await docGeneratorAI.chat(`Generate a starter documentation for ${fileName} based on this project. Refer to the relevant workspace files and contents:\n${filesAndContentsString}. If you are unable to generate the file based on information given, do not make up generic content yourself`) || '';
-  // AI doc generation response captured
-        aiContent = aiContent.replace(/^```markdown\s*/i, '').replace(/^\*\*\*markdown\s*/i, '').replace(/```$/g, '').trim();
->>>>>>> 17f68049
       } catch (err) {
         aiGeneratedDoc = `# ${data.docType}\n\nDescribe your documentation needs here.`;
       }
@@ -116,11 +109,7 @@
         await vscode.workspace.fs.writeFile(fileUri, Buffer.from(aiGeneratedDoc, 'utf8'));
         // Trigger a fresh scan to update modal choices
         await vscode.commands.executeCommand('naruhodocs.scanDocs');
-<<<<<<< HEAD
         // scanDocs triggered after doc creation
-=======
-  // scanDocs triggered after doc creation
->>>>>>> 17f68049
 
         return { type: 'addMessage', sender: 'System', message: `Document created: ${fileUri.fsPath}` };
 

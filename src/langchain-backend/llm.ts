// Factory for creating a reusable Gemini chat session with in-memory conversation history.
import { ChatGoogleGenerativeAI } from '@langchain/google-genai';
import { AIMessage, HumanMessage, BaseMessage, SystemMessage } from '@langchain/core/messages';
import { createReactAgent } from '@langchain/langgraph/prebuilt';
import { tool } from '@langchain/core/tools';
import { z } from 'zod';
// import { RetrieveWorkspaceFilenamesTool, RetrieveFileContentTool, RAGretrievalTool } from './tools';
import { RAGretrievalTool } from './tools';

export interface CreateChatOptions {
  apiKey?: string;           // Gemini / Google API key
  model?: string;            // Model name
  temperature?: number;      // Sampling temperature
  maxHistoryMessages?: number; // Cap stored message pairs (human+ai counts as 2)
  systemMessage?: string;    // Optional initial system message for context
}

export interface ChatSession {
  chat(userMessage: string): Promise<string>;
  reset(): void;
  getHistory(): BaseMessage[]; // optional accessor
  setHistory(historyArr: BaseMessage[]): void; // new method for restoring history
  setCustomSystemMessage(msg: string): void;
}

export function createChat(opts: CreateChatOptions = {}): ChatSession {
  const apiKey = opts.apiKey || process.env.GOOGLE_API_KEY || '';
  if (!apiKey) {
    throw new Error('Gemini API key missing. Set naruhodocs.geminiApiKey in settings or GOOGLE_API_KEY env var.');
  }
  const model = new ChatGoogleGenerativeAI({
    apiKey,
    model: opts.model || 'gemini-2.0-flash',
    temperature: opts.temperature ?? 0,
  });

  const maxHistory = opts.maxHistoryMessages ?? 20;
  let history: BaseMessage[] = [];

<<<<<<< HEAD
  // Add initial SystemMessage if provided, or use default RAG-optimized prompt
  const defaultSystemMessage = `You are a technical documentation assistant that helps answer questions about code and documentation.
  
For each user query, you will receive:
1. The original question
2. Retrieved relevant code snippets and documentation
3. Additional context from the conversation history

Your task is to:
1. Analyze the retrieved context thoroughly
2. Provide accurate, concise answers based primarily on the retrieved information
3. If the context is insufficient, you can use additional tools to gather more information
4. Always cite specific files/locations when referencing code or documentation

Keep responses focused and technical, using the retrieved context as your primary source of information.`;

  history.push(new SystemMessage(opts.systemMessage || defaultSystemMessage));

  // // Define tools using LangGraph.js
  // const retrieveFilenames = tool(
  //   async () => {
  //     console.log('Tool used: retrieveFilenames');
  //     const toolInstance = new RetrieveWorkspaceFilenamesTool();
  //     return await toolInstance._call();
  //   },
  //   {
  //     name: 'retrieveFilenames',
  //     description: 'Retrieve all filenames in the workspace.',
  //   }
  // );

  // const retrieveFileContent = tool(
  //   async ({ filePath }) => {
  //     console.log(`Tool used: retrieveFileContent with filePath=${filePath}`);
  //     const toolInstance = new RetrieveFileContentTool();
  //     return await toolInstance._call(filePath);
  //   },
  //   {
  //     name: 'retrieveFileContent',
  //     description: 'Retrieve the content of a specific file.',
  //     schema: z.object({
  //       filePath: z.string().describe('The path of the file to read.'),
  //     }),
  //   }
  // );

  // Initialize RAG tools
  const RAGretrieval = tool(
    async ({ query }) => {
      console.log('Tool used: retrieveContext with query:', query);
      const toolInstance = new RAGretrievalTool();
      return await toolInstance._call(query);
=======
  // Add initial SystemMessage if provided
  if (opts.systemMessage) {
    history.push(new SystemMessage(opts.systemMessage));
  }

  // Define tools using LangGraph.js
  const retrieveFilenames = tool(
    async () => {
  // Tool used: retrieveFilenames
      const toolInstance = new RetrieveWorkspaceFilenamesTool();
      return await toolInstance._call();
    },
    {
      name: 'retrieveFilenames',
      description: 'Retrieve all filenames in the workspace.',
    }
  );

  const retrieveFileContent = tool(
    async ({ filePath }) => {
  // Tool used: retrieveFileContent with filePath=${filePath}
      const toolInstance = new RetrieveFileContentTool();
      return await toolInstance._call(filePath);
>>>>>>> e6c33676
    },
    {
      name: 'RAGretrieveContext',
      description: 'Retrieve semantically relevant code snippets based on the query.',
      schema: z.object({
        query: z.string().describe('The query to find relevant code snippets for.'),
      }),
    }
  );

  // Create LangGraph agent with RAG capabilities
  const agent = createReactAgent({
    llm: model,
    // tools: [retrieveFilenames, retrieveFileContent, RAGretrieval],
    tools: [RAGretrieval]
  });

  function prune() {
    if (history.length > maxHistory) {
      history = history.slice(history.length - maxHistory);
    }
  }

  return {
    async chat(userMessage: string): Promise<string> {
      // First, always retrieve relevant context using RAG
      const contextTool = new RAGretrievalTool();
      const relevantContext = await contextTool._call(userMessage);
      
      // Construct an enhanced prompt with the retrieved context
      const enhancedMessage = `
Query: ${userMessage}

Retrieved Context:
${relevantContext}

Based on the above context, please provide a response.`;
      
      history.push(new HumanMessage(enhancedMessage));
      prune();

      // Use LangGraph agent for additional tool usage if needed
      const response = await agent.invoke({
        messages: history.map(msg => ({
          role: msg instanceof HumanMessage ? 'user' : 'assistant',
          content: msg.text,
        })),
      });

      const lastMessage = response.messages[response.messages.length - 1];

      // Safely extract text/content
      let aiText = '';
      if (typeof lastMessage.content === 'string') {
        aiText = lastMessage.content;
      } else if (Array.isArray(lastMessage.content)) {
  aiText = lastMessage.content.map((c: any) =>
          typeof c === 'string' ? c : JSON.stringify(c)
        ).join(' ');
      } else {
        aiText = JSON.stringify(lastMessage.content);
      }

      // Save AI response to history
      const aiMessage = new AIMessage(aiText);
      history.push(aiMessage);

      prune();

      return aiText;
    },
    reset() {
      history = [];
      // Re-add system message after reset if provided
      if (opts.systemMessage) {
        history.push(new SystemMessage(opts.systemMessage));
      }
    },
    getHistory() {
      // Filter out SystemMessage from history for UI display
      return history.filter(msg => !(msg instanceof SystemMessage));
    },
    setHistory(historyArr: BaseMessage[]) {
      // Restore history directly (excluding system message)
      history = [];
      if (opts.systemMessage) {
        history.push(new SystemMessage(opts.systemMessage));
      }
      for (const msg of historyArr) {
        const type = (msg as any).type;
        const text = (msg as any).text;
        if (type === 'human') { history.push(new HumanMessage(text)); }
        if (type === 'ai') { history.push(new AIMessage(text)); }
      }
    },
    setCustomSystemMessage(msg: string) {
      // Remove any existing SystemMessage
      history = history.filter(m => !(m instanceof SystemMessage));
      // Add new SystemMessage at the start
      history.unshift(new SystemMessage(msg));
    }
  };
}

export const llm = {
  createChat,
};<|MERGE_RESOLUTION|>--- conflicted
+++ resolved
@@ -37,7 +37,6 @@
   const maxHistory = opts.maxHistoryMessages ?? 20;
   let history: BaseMessage[] = [];
 
-<<<<<<< HEAD
   // Add initial SystemMessage if provided, or use default RAG-optimized prompt
   const defaultSystemMessage = `You are a technical documentation assistant that helps answer questions about code and documentation.
   
@@ -56,10 +55,10 @@
 
   history.push(new SystemMessage(opts.systemMessage || defaultSystemMessage));
 
-  // // Define tools using LangGraph.js
+  // Define tools using LangGraph.js
   // const retrieveFilenames = tool(
   //   async () => {
-  //     console.log('Tool used: retrieveFilenames');
+  //     // Tool used: retrieveFilenames
   //     const toolInstance = new RetrieveWorkspaceFilenamesTool();
   //     return await toolInstance._call();
   //   },
@@ -71,7 +70,7 @@
 
   // const retrieveFileContent = tool(
   //   async ({ filePath }) => {
-  //     console.log(`Tool used: retrieveFileContent with filePath=${filePath}`);
+  // // Tool used: retrieveFileContent with filePath=${filePath}
   //     const toolInstance = new RetrieveFileContentTool();
   //     return await toolInstance._call(filePath);
   //   },
@@ -79,42 +78,17 @@
   //     name: 'retrieveFileContent',
   //     description: 'Retrieve the content of a specific file.',
   //     schema: z.object({
-  //       filePath: z.string().describe('The path of the file to read.'),
+  //       query: z.string().describe('The query to find relevant code snippets for.'),
   //     }),
   //   }
   // );
 
-  // Initialize RAG tools
+    // Initialize RAG tools
   const RAGretrieval = tool(
     async ({ query }) => {
       console.log('Tool used: retrieveContext with query:', query);
       const toolInstance = new RAGretrievalTool();
       return await toolInstance._call(query);
-=======
-  // Add initial SystemMessage if provided
-  if (opts.systemMessage) {
-    history.push(new SystemMessage(opts.systemMessage));
-  }
-
-  // Define tools using LangGraph.js
-  const retrieveFilenames = tool(
-    async () => {
-  // Tool used: retrieveFilenames
-      const toolInstance = new RetrieveWorkspaceFilenamesTool();
-      return await toolInstance._call();
-    },
-    {
-      name: 'retrieveFilenames',
-      description: 'Retrieve all filenames in the workspace.',
-    }
-  );
-
-  const retrieveFileContent = tool(
-    async ({ filePath }) => {
-  // Tool used: retrieveFileContent with filePath=${filePath}
-      const toolInstance = new RetrieveFileContentTool();
-      return await toolInstance._call(filePath);
->>>>>>> e6c33676
     },
     {
       name: 'RAGretrieveContext',

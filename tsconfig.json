--- conflicted
+++ resolved
@@ -4,14 +4,9 @@
 		"moduleResolution": "NodeNext",
 		"target": "ES2022",
 		"lib": [
-<<<<<<< HEAD
-			"ES2022", 
-			"DOM"
-=======
 			"ES2022",
 			"DOM",
 			"DOM.Iterable"
->>>>>>> e6c33676
 		],
 		"sourceMap": true,
 		"rootDir": "src",

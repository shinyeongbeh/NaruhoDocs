--- conflicted
+++ resolved
@@ -41,105 +41,6 @@
 *   **Mermaid.js, D3.js, Vis.js**: For creating visualizations.
 *   **HTML/CSS/JavaScript**: For the webview-based UI components.
 
-<<<<<<< HEAD
-## Usage
-
-Once installed, you can use the following commands from the command palette (`Ctrl+Shift+P`):
-
-*   `NaruhoDocs: Start NaruhoDocs`: Starts the extension.
-*   `NaruhoDocs: Configure LLM Provider`: Configures the LLM provider.
-*   `NaruhoDocs: Test LLM Connection`: Tests the connection to the LLM provider.
-*   `NaruhoDocs: Select Local Model`: Selects a local model.
-*   `NaruhoDocs: Show Provider Status`: Shows the status of the LLM provider.
-*   `NaruhoDocs: 🏗️ Visualize Architecture`: Visualizes the project architecture.
-*   `NaruhoDocs: 📁 Visualize Folder Structure`: Visualizes the folder structure.
-*   `NaruhoDocs: 🔗 Visualize Document Relations`: Visualizes the document relations.
-*   `NaruhoDocs: 📊 Show Visualization Menu`: Shows the visualization menu.
-*   `NaruhoDocs: 🔄 Reset Chat Conversation`: Resets the chat conversation.
-
-## Configuration
-
-You can configure the extension by going to **File > Preferences > Settings** and searching for **NaruhoDocs**.
-
-*   `naruhodocs.llm.provider`: LLM provider option to use (`byok`, `local`). Default now `byok` (Cloud / API Key). Legacy `ootb` is migrated automatically.
-*   `naruhodocs.llm.apiKey`: API key for BYOK mode.
-*   `naruhodocs.llm.localBackend`: Local LLM backend to use (`ollama`, `lmstudio`, `llamacpp`, `textgen`, `custom`).
-*   `naruhodocs.llm.localModel`: Local model name for local LLM.
-*   `naruhodocs.llm.localUrl`: Local LLM server URL.
-*   `naruhodocs.visualization.defaultLibrary`: Default visualization library to use (`mermaid`, `d3`, `vis`).
-*   `naruhodocs.visualization.enableInteractive`: Enable interactive visualization features.
-*   `naruhodocs.visualization.maxFileAnalysis`: Maximum number of files to analyze for large projects.
-*   `naruhodocs.logging.verbose`: When `true`, writes structured LLM request/response log lines (with provider, task, timing, token estimates) to the dedicated `NaruhoDocs LLM` Output panel. Default: `false`.
-*   `naruhodocs.llm.defaultModel`: Global default model for Cloud (BYOK) provider when no per-task override is set.
-*   Per-task model overrides (blank = fallback to `defaultModel` then provider fallback):
-    * `naruhodocs.llm.models.chat`
-    * `naruhodocs.llm.models.summarize`
-    * `naruhodocs.llm.models.readFiles`
-    * `naruhodocs.llm.models.analyze`
-    * `naruhodocs.llm.models.translate`
-    * `naruhodocs.llm.models.generateDoc`
-    * `naruhodocs.llm.models.visualizationContext`
-
-Model Resolution Order:
-1. Explicit override passed internally (future programmatic usage)
-2. Internal policy hint (hard-coded default for task, if any)
-3. Per-task setting
-4. `naruhodocs.llm.defaultModel`
-5. Provider-specific fallback (`naruhodocs.llm.localModel` for local, `gemini-2.0-flash` otherwise)
-
-Existing sessions retain the model they were created with (session logs stay historically accurate even after you change settings). Reset a chat ("Reset Chat Conversation") to pick up new model overrides.
-
-## Installation
-
-### Prerequisites
-
-*   [Node.js](https://nodejs.org/)
-*   [npm](https://www.npmjs.com/)
-
-### Setup
-
-1.  Clone the repository:
-    ```bash
-    git clone https://github.com/shinyeongbeh/NaruhoDocs.git
-    ```
-2.  Install dependencies:
-    ```bash
-    cd naruhodocs
-    npm install --legacy-peer-deps
-    ```
-
-### Environment Variables
-
-The former "Out-of-the-box" (OOTB) provider has been removed. On first activation the extension will prompt for an API key (Cloud / BYOK). If you skip entry it will automatically fall back to Local runtime models.
-
-1.  Create a file named `.env` in the root directory of the project.
-2.  Add your Google API key to the `.env` file as follows:
-
-    ```
-    GOOGLE_API_KEY="YOUR_API_KEY_HERE"
-    ```
-
-    Replace `"YOUR_API_KEY_HERE"` with your actual Google API key.
-
-### Build
-
-```bash
-npm run compile
-```
-
-### Watch
-
-```bash
-npm run watch
-```
-
-### Run Tests
-
-```bash
-npm run test
-```
-=======
->>>>>>> 7a3614b5
 
 ## About This
 This is the solution for CodeNection 2025 by Team JavaMee.

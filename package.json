{
  "name": "naruhodocs",
  "displayName": "NaruhoDocs",
  "description": "A VSCode extension that could help in documentation writing and reading. ",
  "version": "0.0.1",
  "engines": {
    "vscode": "^1.103.0"
  },
  "categories": [
    "Other"
  ],
  "activationEvents": [
    "onView:naruhodocs.chatView",
    "onLanguage:markdown",
    "onLanguage:plaintext"
  ],
  "main": "./dist/extension.js",
  "contributes": {
    "commands": [
      {
        "command": "naruhodocs.start",
        "title": "Start NaruhoDocs"
      },
      {
        "command": "naruhodocs.createFile",
        "title": "Create File (NaruhoDocs)"
      },
      {
        "command": "naruhodocs.configureLLM",
        "title": "Configure LLM Provider",
        "category": "NaruhoDocs"
      },
      {
        "command": "naruhodocs.testLLMConnection",
        "title": "Test LLM Connection",
        "category": "NaruhoDocs"
      },
      {
        "command": "naruhodocs.selectLocalModel",
        "title": "Select Local Model",
        "category": "NaruhoDocs"
      },
      {
        "command": "naruhodocs.showProviderStatus",
        "title": "Show Provider Status",
        "category": "NaruhoDocs"
      }
    ],
    "configuration": {
      "title": "NaruhoDocs",
      "properties": {
        "naruhodocs.llm.provider": {
          "type": "string",
          "enum": [
            "ootb",
            "byok",
            "local"
          ],
          "enumDescriptions": [
            "Out-of-the-box: Use built-in Gemini with daily limits",
            "Bring Your Own Key: Use your own API key for unlimited access",
            "Local LLM: Use local models via Ollama or similar"
          ],
          "default": "ootb",
          "description": "LLM provider option to use"
        },
        "naruhodocs.llm.apiKey": {
          "type": "string",
          "default": "",
          "description": "API key for BYOK mode (stored securely)",
          "when": "config.naruhodocs.llm.provider == 'byok'"
        },
        "naruhodocs.llm.localBackend": {
          "type": "string",
          "enum": [
            "ollama",
            "lmstudio",
            "llamacpp",
            "textgen",
            "custom"
          ],
          "enumDescriptions": [
            "Ollama - Easy model management with built-in API",
            "LM Studio - User-friendly GUI with OpenAI-compatible API",
            "llama.cpp - Lightweight C++ implementation",
            "Text Generation WebUI - Advanced web interface",
            "Custom - Custom API endpoint"
          ],
          "default": "ollama",
          "description": "Local LLM backend to use",
          "when": "config.naruhodocs.llm.provider == 'local'"
        },
        "naruhodocs.llm.localModel": {
          "type": "string",
          "default": "llama3.1:8b",
          "description": "Local model name for local LLM",
          "when": "config.naruhodocs.llm.provider == 'local'"
        },
        "naruhodocs.llm.localUrl": {
          "type": "string",
          "default": "http://localhost:11434",
          "description": "Local LLM server URL",
          "when": "config.naruhodocs.llm.provider == 'local'"
        }
      }
    },
    "viewsContainers": {
      "activitybar": [
        {
          "id": "naruhodocs-sidebar",
          "title": "NaruhoDocs",
          "icon": "media/icon.svg"
        }
      ]
    },
    "views": {
      "naruhodocs-sidebar": [
        {
          "id": "naruhodocs.chatView",
          "type": "webview",
          "name": "NaruhoDocs Chat"
        }
      ]
    }
  },
  "scripts": {
    "vscode:prepublish": "npm run package",
    "compile": "npm run check-types && npm run lint && node esbuild.js",
    "watch": "npm-run-all -p watch:*",
    "watch:esbuild": "node esbuild.js --watch",
    "watch:tsc": "tsc --noEmit --watch --project tsconfig.json",
    "package": "npm run check-types && npm run lint && node esbuild.js --production",
    "compile-tests": "tsc -p . --outDir out",
    "watch-tests": "tsc -p . -w --outDir out",
    "pretest": "npm run compile-tests && npm run compile && npm run lint",
    "check-types": "tsc --noEmit",
    "lint": "eslint src",
    "test": "vscode-test"
  },
  "devDependencies": {
    "@types/mocha": "^10.0.10",
    "@types/node": "22.x",
    "@types/node-fetch": "^2.6.13",
    "@types/sinon": "^17.0.4",
    "@types/vscode": "^1.103.0",
    "@typescript-eslint/eslint-plugin": "^8.39.0",
    "@typescript-eslint/parser": "^8.39.0",
    "@vscode/test-cli": "^0.0.11",
    "@vscode/test-electron": "^2.5.2",
    "esbuild": "^0.25.8",
    "eslint": "^9.32.0",
    "markdownlint": "^0.38.0",
    "npm-run-all": "^4.1.5",
    "sinon": "^21.0.0",
    "typescript": "^5.9.2"
  },
  "dependencies": {
    "@google/genai": "^1.16.0",
    "@langchain/community": "^0.3.54",
    "@langchain/core": "^0.3.72",
    "@langchain/google-genai": "^0.2.16",
    "@langchain/langgraph": "^0.4.9",
    "@langchain/openai": "^0.6.11",
    "dotenv": "^17.2.1",
    "langchain": "^0.3.31",
    "markdown-it": "^14.1.0",
<<<<<<< HEAD
    "node-fetch": "^3.3.2"
=======
    "watch": "^1.0.2"
>>>>>>> 7feceaf2
  }
}<|MERGE_RESOLUTION|>--- conflicted
+++ resolved
@@ -164,10 +164,7 @@
     "dotenv": "^17.2.1",
     "langchain": "^0.3.31",
     "markdown-it": "^14.1.0",
-<<<<<<< HEAD
-    "node-fetch": "^3.3.2"
-=======
+    "node-fetch": "^3.3.2",
     "watch": "^1.0.2"
->>>>>>> 7feceaf2
   }
 }
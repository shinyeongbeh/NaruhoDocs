--- conflicted
+++ resolved
@@ -80,10 +80,6 @@
 	font-weight: 600;
 }
 
-<<<<<<< HEAD
-=======
-
->>>>>>> 1718f4ac
 body,
 html {
 	height: 100%;

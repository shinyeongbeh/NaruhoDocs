// @ts-check

// This script will be run within the webview itself
// It cannot access the main VS Code APIs directly.

(function () {
    /** @type {string | undefined} */
    let activeThreadId = undefined;
    /** @type {Array<any>} */
    let threads = [];
    /** @type {Record<string, 'beginner' | 'developer'>} */
    let threadModes = {};
    // Global declarations for libraries loaded via script tags
    // @ts-ignore: mermaid is loaded as a global script
    const mermaidLib = window.mermaid;
    // @ts-ignore: acquireVsCodeApi is provided by VS Code webview
    const vscode = acquireVsCodeApi();

    const chatMessages = document.getElementById('chat-messages');
    const chatInput = document.getElementById('chat-input'); // HTMLTextAreaElement
    const sendIcon = document.getElementById('send-icon');
    const hamburgerMenu = document.getElementById('hamburger-menu');
    const dropdownContainer = document.getElementById('dropdown-container');
    const threadListMenu = document.getElementById('thread-list-menu');
    const currentDocName = document.getElementById('current-doc-name');

    // (Variables moved above with explicit JSDoc typings)

    const oldState = vscode.getState() || {};

    if (oldState.chatHTML && chatMessages) {
        chatMessages.innerHTML = oldState.chatHTML;
    }
    if (oldState.activeDocName && currentDocName) {
        currentDocName.textContent = oldState.activeDocName;
    }
    if (oldState.threads) {
        threads = oldState.threads;
    }
    if (oldState.activeThreadId) {
        activeThreadId = oldState.activeThreadId;
    }
    if (oldState.threadModes) {
        threadModes = oldState.threadModes;
    }
    if (typeof oldState.isHamburgerOpen === 'boolean' && dropdownContainer && hamburgerMenu) {
        dropdownContainer.style.display = oldState.isHamburgerOpen ? 'block' : 'none';
        hamburgerMenu.classList.toggle('open', oldState.isHamburgerOpen);
    }

    renderThreadListMenu();

    window.addEventListener('DOMContentLoaded', () => {
        const clearHistoryBtn = document.getElementById('clear-history');
        if (clearHistoryBtn) {
            clearHistoryBtn.onclick = () => {
                showClearHistoryConfirm();
            };
        }
    });

    function showClearHistoryConfirm() {
        // Remove any existing modal
        let oldModal = document.getElementById('clear-history-modal');
        if (oldModal) oldModal.remove();

        // Create modal
        const modal = document.createElement('div');
        modal.id = 'clear-history-modal';
        modal.style.cssText = `
        position: fixed;
        top: 0; left: 0; width: 100vw; height: 100vh;
        display: flex; align-items: center; justify-content: center;
        background: rgba(0,0,0,0.5); z-index: 9999;
    `;

        const box = document.createElement('div');
        box.style.cssText = `
        background: #222; color: #fff; padding: 32px 24px; border-radius: 10px;
        box-shadow: 0 8px 32px rgba(0,0,0,0.3); text-align: center; min-width: 300px;
    `;
        box.innerHTML = `<div style="font-size:18px; margin-bottom:16px;">Are you sure you want to clear all chat history?</div>`;

        // Use save-btn class for both buttons
        const confirmBtn = document.createElement('button');
        confirmBtn.textContent = 'Yes';
        confirmBtn.className = 'clearHistory-btn';
        confirmBtn.onclick = () => {
            vscode.postMessage({ type: 'clearHistory' });
            modal.remove();
        };

        const cancelBtn = document.createElement('button');
        cancelBtn.textContent = 'Cancel';
        cancelBtn.className = 'clearHistory-btn cancel';
        cancelBtn.onclick = () => {
            modal.remove();
        };

        box.appendChild(confirmBtn);
        box.appendChild(cancelBtn);
        modal.appendChild(box);
        document.body.appendChild(modal);
    }

    function sendMessage() {
        if (chatInput && (chatInput instanceof HTMLTextAreaElement) && chatInput.value) {
            console.log('[NaruhoDocs] sendMessage triggered:', chatInput.value);
            vscode.postMessage({
                type: 'sendMessage',
                value: chatInput.value
            });
            addMessage('You', chatInput.value);
            chatInput.value = '';
        }
    }

    if (sendIcon) {
        sendIcon.addEventListener('click', sendMessage);
    }

    // Reset chat icon removed from UI - reset functionality available via command palette

    if (chatInput) {
        chatInput.addEventListener('keydown', (event) => {
            if (event.key === 'Enter' && !event.shiftKey) {
                event.preventDefault();
                sendMessage();
            }
            // Add keyboard shortcut for reset: Ctrl+Shift+R
            if (event.key === 'R' && event.ctrlKey && event.shiftKey) {
                event.preventDefault();
                const confirmed = confirm('Are you sure you want to reset the current conversation? This will clear all chat history.\n\nKeyboard shortcut: Ctrl+Shift+R');
                if (confirmed) {
                    vscode.postMessage({ type: 'resetSession' });
                    console.log('[NaruhoDocs][UI] Reset chat via keyboard shortcut (Ctrl+Shift+R)');
                }
            }
        });
    }

    function renderThreadListMenu() {
        // Sync backend mode on tab switch (if not general thread)
        if (typeof activeThreadId === 'string' && activeThreadId !== 'naruhodocs-general-thread') {
            const mode = threadModes[activeThreadId] || 'developer';
            if (mode === 'beginner') {
                vscode.postMessage({ type: 'setThreadBeginnerMode', sessionId: activeThreadId });
            } else {
                vscode.postMessage({ type: 'setThreadDeveloperMode', sessionId: activeThreadId });
            }
        }
        console.log('[NaruhoDocs] Rendering thread list menu. Active thread ID:', activeThreadId, 'Threads:', threads);
        if (!threadListMenu) { return; }
        threadListMenu.innerHTML = '';
        let activeTitle = '';
        let foundActive = false;
        // Move general buttons above chat input box
        const generalButtons = document.getElementById('general-buttons');
        const generalButtonsAnchor = document.getElementById('general-buttons-anchor');
        if (generalButtons && generalButtonsAnchor && generalButtonsAnchor.parentElement) {
            // Only move if not already in correct place
            if (generalButtons.parentElement !== generalButtonsAnchor.parentElement || generalButtons.previousElementSibling !== generalButtonsAnchor) {
                generalButtonsAnchor.parentElement.insertBefore(generalButtons, generalButtonsAnchor.nextSibling);
            }
            generalButtons.style.display = (activeThreadId === 'naruhodocs-general-thread') ? 'flex' : 'none';
        }

        // Remove mode buttons from menu area
        // Add mode switch buttons above chat input container
        let chatModeButtons = document.getElementById('chat-mode-buttons');
        const chatInputContainer = document.querySelector('.chat-input-container');
        if (!chatModeButtons) {
            chatModeButtons = document.createElement('div');
            chatModeButtons.id = 'chat-mode-buttons';
            // Insert above chat input container
            if (chatInputContainer && chatInputContainer.parentElement) {
                chatInputContainer.parentElement.insertBefore(chatModeButtons, chatInputContainer);
            }
        }
    if (typeof activeThreadId === 'string' && activeThreadId !== 'naruhodocs-general-thread') {
            chatModeButtons.innerHTML = '';
            // Create custom slide switch for mode selection
            const switchLabel = document.createElement('label');
            switchLabel.className = 'switch';

            // Hidden checkbox for accessibility and state
            const switchInput = document.createElement('input');
            switchInput.type = 'checkbox';
            switchInput.className = 'switch-checkbox';
            const mode = threadModes[activeThreadId] || 'developer';
            switchInput.checked = (mode === 'beginner');
            switchInput.style.display = 'none';

            // Custom slider
            const sliderSpan = document.createElement('span');
            sliderSpan.className = 'slider';
            // Knob
            const knob = document.createElement('span');
            knob.className = 'slider-knob';
            sliderSpan.appendChild(knob);

            // Add text label
            const modeText = document.createElement('span');
            modeText.className = 'mode-text';
            modeText.textContent = 'Beginner Mode';

            // Click slider to toggle
            sliderSpan.addEventListener('click', () => {
                switchInput.checked = !switchInput.checked;
                if (typeof activeThreadId === 'string') {
                    threadModes[activeThreadId] = switchInput.checked ? 'beginner' : 'developer';
                }
                persistState();
                updateSwitchUI();
                if (switchInput.checked) {
                    modeText.textContent = 'Beginner Mode';
                    modeText.classList.add('beginner');
                    modeText.classList.remove('developer');
                    vscode.postMessage({
                        type: 'setThreadBeginnerMode',
                        sessionId: activeThreadId
                    });
                    // Show chat message for switching to Beginner Mode
                    if (chatMessages) {
                        const msg = document.createElement('div');
                        msg.className = 'message system';
                        msg.textContent = 'Switched to Beginner Mode';

                        // Explanation
                        const explain = document.createElement('div');
                        explain.className = 'mode-explanation';

                        explain.textContent = 'Answers in this chatbot will be explained in a beginner-friendly way, with less technical jargon and more step-by-step guidance.';

                        chatMessages.appendChild(msg);
                        chatMessages.appendChild(explain);
                        chatMessages.scrollTop = chatMessages.scrollHeight;
                    }
                } else {
                    modeText.textContent = 'Beginner Mode';
                    modeText.classList.add('developer');
                    modeText.classList.remove('beginner');
                    vscode.postMessage({
                        type: 'setThreadDeveloperMode',
                        sessionId: activeThreadId
                    });
                    // Show chat message for switching to Developer Mode
                    if (chatMessages) {
                        const msg = document.createElement('div');
                        msg.className = 'message system';
                        msg.textContent = 'Switched to Developer Mode';

                        // Explanation
                        const explain = document.createElement('div');
                        explain.className = 'mode-explanation';
                        explain.textContent = 'Answers in this chatbot will be more technical, concise, and assume programming experience.';

                        chatMessages.appendChild(msg);
                        chatMessages.appendChild(explain);
                        chatMessages.scrollTop = chatMessages.scrollHeight;
                    }
                }
            });

            function updateSwitchUI() {
                if (switchInput.checked) {
                    knob.classList.add('checked');
                    sliderSpan.classList.add('checked');
                    modeText.classList.add('beginner');
                    modeText.classList.remove('developer');
                } else {
                    knob.classList.remove('checked');
                    sliderSpan.classList.remove('checked');
                    modeText.classList.add('developer');
                    modeText.classList.remove('beginner');
                }
            }
            updateSwitchUI();

            switchLabel.appendChild(sliderSpan);
            switchLabel.appendChild(modeText);
            chatModeButtons.appendChild(switchLabel);
            chatModeButtons.style.display = 'flex';
        } else {
            chatModeButtons.innerHTML = '';
            chatModeButtons.style.display = 'none';
        }
        // Add event listeners for general buttons
        const generateDocBtn = document.getElementById('generate-doc-btn');
        if (generateDocBtn) {
            generateDocBtn.addEventListener('click', () => {
                // Remove any previous modal and listeners
                let oldModal = document.getElementById('doc-type-modal');
                if (oldModal) {
                    oldModal.remove();
                }
                // Always trigger a fresh scan before showing modal
                vscode.postMessage({ type: 'scanDocs' });
                console.log('[NaruhoDocs][UI] Generate Doc button clicked, scanDocs posted');
                // Show modal dialog for doc type selection
                showDocTypeModal();
                console.log('[NaruhoDocs][UI] showDocTypeModal called');
                console.log('[NaruhoDocs][UI] showDocTypeModal rendering modal');
            });
        }
        // Modal for doc type selection
        function showDocTypeModal() {
            // Remove existing modal if present
            let oldModal = document.getElementById('doc-type-modal');
            if (oldModal) {
                oldModal.remove();
            }

            const modal = document.createElement('div');
            modal.id = 'doc-type-modal';

            const box = document.createElement('div');

            // Add close button inside the modal content box
            const closeBtn = document.createElement('button');
            closeBtn.className = 'doc-modal-close-btn';
            closeBtn.innerHTML = '&times;';
            closeBtn.title = 'Close';
            closeBtn.addEventListener('click', () => {
                modal.remove();
            });
            box.appendChild(closeBtn);
            modal.appendChild(box);

            // Show a smaller loading spinner/message (no 'suggest what what' text)
            const loading = document.createElement('div');
            loading.className = 'doc-modal-loading';
            loading.textContent = '';
            // Add a small spinner (all style in main.css)
            const spinner = document.createElement('span');
            spinner.className = 'doc-modal-spinner';
            loading.appendChild(spinner);
            box.appendChild(loading);

            document.body.appendChild(modal);

            // Always request a fresh scan of workspace files when modal opens
            vscode.postMessage({ type: 'scanDocs' });

            // Listen for aiSuggestedDocs and replace loading with real choices
            /** @param {MessageEvent} event */
            function handleAISuggestedDocs(event) {
                const message = event.data;
                if (message.type === 'aiSuggestedDocs') {
                    // Remove loading
                    box.innerHTML = '';
                    box.appendChild(closeBtn);
                    // Only show the title and suggestion buttons after loading
                    const title = document.createElement('h2');
                    title.textContent = 'Select Documentation Type';
                    box.appendChild(title);
                    // Filter AI suggestions using existingFiles
                    const existingFiles = Array.isArray(message.existingFiles) ? message.existingFiles : [];
                    const filteredSuggestions = message.suggestions.filter((/** @type {any} */ s) =>
                        s.fileName && !existingFiles.includes(s.fileName.toLowerCase())
                    );
                    filteredSuggestions.forEach((/** @type {any} */ suggestion) => {
                        const btn = document.createElement('button');
                        btn.textContent = suggestion.displayName;
                        btn.title = suggestion.description || '';
                        btn.addEventListener('click', () => {
                            addMessage('System', 'Generating documentation...');
                            vscode.postMessage({ type: 'generateDoc', docType: suggestion.displayName, fileName: suggestion.fileName });
                            modal.remove();
                        });
                        box.appendChild(btn);
                    });
                    // Always add 'Others' button at the end
                    const othersBtn = document.createElement('button');
                    othersBtn.textContent = 'Others';
                    othersBtn.addEventListener('click', () => {
                        addMessage('System', 'Generating documentation...');
                        showCustomDocPrompt(modal);
                    });
                    box.appendChild(othersBtn);
                    window.removeEventListener('message', handleAISuggestedDocs);
                }
            }
            window.addEventListener('message', handleAISuggestedDocs);
        }

    /** @param {HTMLElement} modal */
    function showCustomDocPrompt(modal) {
            // Remove previous prompt if any
            let oldPrompt = document.getElementById('custom-doc-prompt');
            if (oldPrompt) { oldPrompt.remove(); }

            const promptBox = document.createElement('div');
            promptBox.id = 'custom-doc-prompt';

            const label = document.createElement('label');
            label.textContent = 'What documentation do you want?';
            promptBox.appendChild(label);

            const input = document.createElement('input');
            input.type = 'text';
            promptBox.appendChild(input);

            const submitBtn = document.createElement('button');
            submitBtn.textContent = 'Submit';
            submitBtn.addEventListener('click', () => {
                if (input.value.trim()) {
                    addMessage('System', 'Generating documentation...');
                    vscode.postMessage({ type: 'generateDoc', docType: input.value.trim() });
                    if (modal) {
                        modal.remove();
                    }
                }
            });
            promptBox.appendChild(submitBtn);

            const innerDiv = modal.querySelector('div');
            if (innerDiv) { innerDiv.appendChild(promptBox); }
        }
        const suggestTemplateBtn = document.getElementById('suggest-template-btn');
        if (suggestTemplateBtn) {
            suggestTemplateBtn.addEventListener('click', () => {
                // Remove any previous modal and listeners
                let oldModal = document.getElementById('doc-type-modal');
                if (oldModal) {
                    oldModal.remove();
                }
                // Always trigger a fresh scan before showing modal
                vscode.postMessage({ type: 'scanDocs' });
                showTemplateSelectionModal();
            });
        }

        // Add event listener for visualize button
        const visualizeBtn = document.getElementById('visualize-btn');
        if (visualizeBtn) {
            visualizeBtn.addEventListener('click', () => {
                // Send message to extension to show visualization menu
                vscode.postMessage({ type: 'showVisualizationMenu' });
            });
        }

        // Modal for template selection (uses AI suggestions and filters out existing docs)
        function showTemplateSelectionModal() {
            let oldModal = document.getElementById('doc-type-modal');
            if (oldModal) { oldModal.remove(); }

            const modal = document.createElement('div');
            modal.id = 'doc-type-modal';

            const box = document.createElement('div');

            const closeBtn = document.createElement('button');
            closeBtn.className = 'doc-modal-close-btn';
            closeBtn.innerHTML = '&times;';
            closeBtn.title = 'Close';
            closeBtn.addEventListener('click', () => { modal.remove(); });
            box.appendChild(closeBtn);

            // Show a smaller loading spinner/message (no text)
            const loading = document.createElement('div');
            loading.className = 'doc-modal-loading';
            loading.textContent = '';
            // Add a small spinner (all style in main.css)
            const spinner = document.createElement('span');
            spinner.className = 'doc-modal-spinner';
            loading.appendChild(spinner);
            box.appendChild(loading);

            modal.appendChild(box);
            document.body.appendChild(modal);

            // Listen for aiSuggestedDocs and replace loading with real choices
            /** @param {any} event */
            function handleAISuggestedDocs(event) {
                const message = event.data;
                if (message.type === 'aiSuggestedDocs') {
                    // Remove loading
                    box.innerHTML = '';
                    box.appendChild(closeBtn);
                    // Only show the title and suggestion buttons after loading
                    const title = document.createElement('h2');
                    title.textContent = 'Select Documentation Template';
                    box.appendChild(title);
                    // Filter AI suggestions using existingFiles
                    const existingFiles = Array.isArray(message.existingFiles) ? message.existingFiles : [];
                    const filteredSuggestions = message.suggestions.filter((/** @type {any} */ s) =>
                        s.fileName && !existingFiles.includes(s.fileName.toLowerCase())
                    );
                    filteredSuggestions.forEach((/** @type {any} */ suggestion) => {
                        const btn = document.createElement('button');
                        btn.textContent = suggestion.displayName;
                        btn.title = suggestion.description || '';
                        btn.addEventListener('click', () => {
                            addMessage('You', `Generate a ${suggestion.displayName} template.`);
                            vscode.postMessage({ type: 'sendMessage', value: `Generate a ${suggestion.displayName} template.` });
                            modal.remove();
                        });
                        box.appendChild(btn);
                    });
                    // Always add 'Others' button at the end
                    const othersBtn = document.createElement('button');
                    othersBtn.textContent = 'Others';
                    othersBtn.addEventListener('click', () => {
                        showCustomTemplatePrompt(modal);
                    });
                    box.appendChild(othersBtn);
                    window.removeEventListener('message', handleAISuggestedDocs);
                }
            }
            window.addEventListener('message', handleAISuggestedDocs);
        }

    /** @param {any} modal */
    function showCustomTemplatePrompt(modal) {
            let oldPrompt = document.getElementById('custom-doc-prompt');
            if (oldPrompt) { oldPrompt.remove(); }

            const promptBox = document.createElement('div');
            promptBox.id = 'custom-doc-prompt';

            const label = document.createElement('label');
            label.textContent = 'Describe your documentation template:';
            promptBox.appendChild(label);

            const input = document.createElement('input');
            input.type = 'text';
            promptBox.appendChild(input);

            const submitBtn = document.createElement('button');
            submitBtn.textContent = 'Submit';
            submitBtn.addEventListener('click', () => {
                if (input.value.trim()) {
                    // Always send a canonical template request for custom input
                    const templateType = input.value.trim();
                    addMessage('You', `Generate a ${templateType} template.`);
                    vscode.postMessage({ type: 'sendMessage', value: `Generate a ${templateType} template.` });
                    if (modal) { modal.remove(); }
                }
            });
            promptBox.appendChild(submitBtn);

            modal.querySelector('div').appendChild(promptBox);
        }
        // Always keep General thread at the top, and ensure it exists in the dropdown
        let generalThread = threads.find(t => t.id === 'naruhodocs-general-thread');
        if (!generalThread) {
            generalThread = { id: 'naruhodocs-general-thread', title: 'General Purpose' };
        }
        const otherThreads = threads.filter(t => t.id !== 'naruhodocs-general-thread');
        const orderedThreads = [generalThread, ...otherThreads];

        orderedThreads.forEach(thread => {
            let fileName = thread.title.split(/[/\\]/).pop();
            if (thread.id === 'naruhodocs-general-thread') {
                fileName = 'General';
            }
            const item = document.createElement('div');
            item.className = 'thread-list-item';
            item.textContent = fileName;
            item.title = thread.title;
            if (thread.id === activeThreadId) {
                item.classList.add('active');
                activeTitle = fileName;
                foundActive = true;
            }
            item.addEventListener('click', () => {
                activeThreadId = thread.id;
                renderThreadListMenu(); // update UI immediately
                vscode.postMessage({ type: 'switchThread', sessionId: thread.id });
                if (dropdownContainer) { dropdownContainer.style.display = 'none'; }
                if (hamburgerMenu) { hamburgerMenu.classList.remove('open'); }
            });
            threadListMenu.appendChild(item);
        });
        // Fallback: if no active thread, show General
        if (!foundActive) {
            activeTitle = 'General';
        }
        if (currentDocName) {
            currentDocName.textContent = activeTitle;
        }
        persistState();
    }

    function clearMessages() {
        if (chatMessages) { chatMessages.innerHTML = ''; }
    }

    /** @param {any} history */
    function showHistory(history) {
        clearMessages();
        if (Array.isArray(history)) {
            console.log('[NaruhoDocs] Showing history:', history);
            history.forEach(msg => {
                let sender = 'Bot';
                let text = '';
                if (msg.id && msg.id[2] === 'HumanMessage') {
                    sender = 'You';
                    text = msg.kwargs?.content || '';
                } else if (msg.id && msg.id[2] === 'AIMessage') {
                    sender = 'Bot';
                    text = msg.kwargs?.content || '';
                } else {
                    // fallback for other formats
                    text = msg.text || msg.content || '';
                }
                addMessage(sender, text);
            });
        }
        persistState();
    }

    /** @param {boolean} visible */
    function toggleGeneralTabUI(visible) {
        const generalTabUI = document.getElementById('general-tab-ui');
        if (generalTabUI) {
            generalTabUI.style.display = visible ? 'block' : 'none';
        }
    }

    function persistState() {
        vscode.setState({
            chatHTML: chatMessages?.innerHTML,
            activeDocName: currentDocName?.textContent,
            activeThreadId,
            threads,
            threadModes,
            isHamburgerOpen: dropdownContainer?.style.display === 'block'
        });
    }


    if (hamburgerMenu && dropdownContainer) {
        hamburgerMenu.addEventListener('click', () => {
            const isOpen = dropdownContainer.style.display === 'none';
            dropdownContainer.style.display = isOpen ? 'block' : 'none';
            hamburgerMenu.classList.toggle('open', isOpen);
        });
    }

    // Add event listener for create file button
    const createFileBtn = document.getElementById('create-file-btn');
    if (createFileBtn) {
        createFileBtn.addEventListener('click', () => {
            vscode.postMessage({ type: 'createFile' });
            // Always close dropdown and set hamburger to close mode
            if (dropdownContainer) { dropdownContainer.style.display = 'none'; }
            if (hamburgerMenu) { hamburgerMenu.classList.remove('open'); }
        });
    }

    // Import and initialize markdown-it
    // @ts-ignore: markdown-it is loaded as a global script
    const md = window.markdownit({
        html: true, // Allow HTML tags in Markdown
        breaks: true, // Convert \n to <br>
        linkify: true // Automatically link URLs
    });

    // Initialize Mermaid if available
    if (typeof mermaidLib !== 'undefined') {
        mermaidLib.initialize({
            startOnLoad: false,
            theme: 'dark',
            themeVariables: {
                darkMode: true,
                primaryColor: '#007acc',
                primaryTextColor: '#ffffff',
                primaryBorderColor: '#007acc',
                lineColor: '#cccccc',
                secondaryColor: '#1e1e1e',
                tertiaryColor: '#252526'
            }
        });
    }

    // Function to open diagram in enlarged modal - request VS Code to open full window
    /** @param {any} mermaidCode @param {string} diagramId */
    function openDiagramModal(mermaidCode, diagramId) {
        // Send message to VS Code extension to open full window modal
        if (typeof vscode !== 'undefined') {
            vscode.postMessage({
                type: 'openFullWindowDiagram',
                mermaidCode: mermaidCode,
                diagramId: diagramId,
                title: 'Enlarged Diagram View'
            });
        } else {
            // Fallback to regular modal if VS Code API not available
            openFallbackModal(mermaidCode, diagramId);
        }
    }

    // Fallback modal for when VS Code API is not available
    /** @param {any} mermaidCode @param {string} diagramId */
    function openFallbackModal(mermaidCode, diagramId) {
        // Remove any existing modal
        const existingModal = document.getElementById('diagram-modal');
        if (existingModal) {
            existingModal.remove();
        }

        // Create modal overlay - full VS Code window
        const modal = document.createElement('div');
        modal.id = 'diagram-modal';
        modal.style.cssText = `
            position: fixed;
            top: 0;
            left: 0;
            width: 100vw;
            height: 100vh;
            background: rgba(0, 0, 0, 0.95);
            display: flex;
            align-items: center;
            justify-content: center;
            z-index: 999999;
            backdrop-filter: blur(8px);
        `;

        // Create modal content - larger size for full window
        const modalContent = document.createElement('div');
        modalContent.style.cssText = `
            background: var(--vscode-editor-background);
            border-radius: 12px;
            padding: 30px;
            max-width: 95vw;
            max-height: 95vh;
            overflow: auto;
            position: relative;
            border: 2px solid var(--vscode-panel-border);
            box-shadow: 0 20px 60px rgba(0, 0, 0, 0.5);
            min-width: 80vw;
            min-height: 70vh;
        `;

        // Create modal header with controls
        const modalHeader = document.createElement('div');
        modalHeader.style.cssText = `
            display: flex;
            justify-content: space-between;
            align-items: center;
            margin-bottom: 15px;
            padding-bottom: 10px;
            border-bottom: 1px solid var(--vscode-panel-border);
        `;

        const modalTitle = document.createElement('h3');
        modalTitle.textContent = 'Diagram View';
        modalTitle.style.cssText = `
            margin: 0;
            color: var(--vscode-foreground);
            font-size: 16px;
        `;

        const modalControls = document.createElement('div');
        modalControls.style.cssText = `
            display: flex;
            gap: 10px;
            align-items: center;
        `;

        // Zoom controls
        const zoomOutBtn = createModalButton('🔍-', 'Zoom out');
        const zoomResetBtn = createModalButton('100%', 'Reset zoom');
        const zoomInBtn = createModalButton('🔍+', 'Zoom in');
        const fullscreenBtn = createModalButton('⛶', 'Fullscreen');
        const exportBtn = createModalButton('💾', 'Export');
        const closeBtn = createModalButton('✖', 'Close');

        modalControls.appendChild(zoomOutBtn);
        modalControls.appendChild(zoomResetBtn);
        modalControls.appendChild(zoomInBtn);
        modalControls.appendChild(fullscreenBtn);
        modalControls.appendChild(exportBtn);
        modalControls.appendChild(closeBtn);

        modalHeader.appendChild(modalTitle);
        modalHeader.appendChild(modalControls);

        // Create diagram container
        const diagramContainer = document.createElement('div');
        diagramContainer.id = 'modal-diagram-container';
        diagramContainer.style.cssText = `
            text-align: center;
            overflow: auto;
            max-height: calc(90vh - 100px);
            position: relative;
        `;

        modalContent.appendChild(modalHeader);
        modalContent.appendChild(diagramContainer);
        modal.appendChild(modalContent);
        document.body.appendChild(modal);

        // Render the enlarged diagram
        if (typeof mermaidLib !== 'undefined') {
            mermaidLib.render(`${diagramId}-modal`, mermaidCode)
                .then((/** @type {{svg: string}} */ { svg }) => {
                    diagramContainer.innerHTML = svg;
                    const svgElement = diagramContainer.querySelector('svg');
                    if (svgElement) {
                        svgElement.style.cssText = `
                            max-width: 100%;
                            height: auto;
                            transform-origin: center;
                            transition: transform 0.3s ease;
                        `;

                        // Set up zoom functionality
                        let currentZoom = 1;
                        const zoomStep = 0.2;
<<<<<<< HEAD

=======
                        
                        /** @param {number} newZoom */
>>>>>>> d055bad0
                        function updateZoom(newZoom) {
                            currentZoom = Math.max(0.5, Math.min(3, newZoom));
                            if (svgElement) {
                                svgElement.style.transform = `scale(${currentZoom})`;
                            }
                            zoomResetBtn.textContent = `${Math.round(currentZoom * 100)}%`;
                        }

                        zoomInBtn.onclick = () => updateZoom(currentZoom + zoomStep);
                        zoomOutBtn.onclick = () => updateZoom(currentZoom - zoomStep);
                        zoomResetBtn.onclick = () => updateZoom(1);

                        // Export functionality
                        exportBtn.onclick = () => exportDiagram(svgElement, diagramId);

                        // Fullscreen functionality
                        fullscreenBtn.onclick = () => {
                            if (document.fullscreenElement) {
                                document.exitFullscreen();
                            } else {
                                modal.requestFullscreen().catch(err => {
                                    console.log('Fullscreen failed:', err);
                                });
                            }
                        };
                    }
                })
                .catch((/** @type {any} */ error) => {
                    diagramContainer.innerHTML = `<p style="color: var(--vscode-errorForeground); padding: 20px;">Failed to render diagram: ${error.message}</p>`;
                });
        }

        // Close modal functionality
        function closeModal() {
            modal.remove();
        }

        closeBtn.onclick = closeModal;
        modal.onclick = (e) => {
            if (e.target === modal) {
                closeModal();
            }
        };

        // Keyboard shortcuts
    /** @param {KeyboardEvent} e */
    function handleKeyDown(e) {
            if (e.key === 'Escape') {
                closeModal();
            } else if (e.key === '+' || e.key === '=') {
                e.preventDefault();
                zoomInBtn.click();
            } else if (e.key === '-') {
                e.preventDefault();
                zoomOutBtn.click();
            } else if (e.key === '0') {
                e.preventDefault();
                zoomResetBtn.click();
            }
        }

        document.addEventListener('keydown', handleKeyDown);
        modal.addEventListener('remove', () => {
            document.removeEventListener('keydown', handleKeyDown);
        });
    }

    // Function to create modal buttons
    /** @param {string} text @param {string} title */
    function createModalButton(text, title) {
        const button = document.createElement('button');
        button.textContent = text;
        button.title = title;
        button.style.cssText = `
            background: var(--vscode-button-background);
            color: var(--vscode-button-foreground);
            border: none;
            border-radius: 4px;
            padding: 6px 10px;
            cursor: pointer;
            font-size: 12px;
            transition: background 0.2s;
            min-width: 30px;
        `;
        button.onmouseenter = () => {
            button.style.background = 'var(--vscode-button-hoverBackground)';
        };
        button.onmouseleave = () => {
            button.style.background = 'var(--vscode-button-background)';
        };
        return button;
    }

    // Function to export diagram as SVG or PNG
    /** @param {SVGSVGElement} svgElement @param {string} diagramId */
    function exportDiagram(svgElement, diagramId) {
        try {
            // Clone the SVG to avoid modifying the original
            const clonedSvg = svgElement.cloneNode(true);

            // Get SVG source
            const svgData = new XMLSerializer().serializeToString(clonedSvg);
            const svgBlob = new Blob([svgData], { type: 'image/svg+xml;charset=utf-8' });

            // Create download link
            const downloadLink = document.createElement('a');
            downloadLink.href = URL.createObjectURL(svgBlob);
            const fileName = `${diagramId || 'diagram'}.svg`;
            downloadLink.download = fileName;
            document.body.appendChild(downloadLink);
            downloadLink.click();
            document.body.removeChild(downloadLink);
            URL.revokeObjectURL(downloadLink.href);

            // Show success message with location info
            showToast(`Diagram exported as ${fileName} to your Downloads folder`, 'success');

            // Also send message to VS Code to show notification
            if (typeof vscode !== 'undefined') {
                vscode.postMessage({
                    type: 'showNotification',
                    message: `Diagram exported as ${fileName} to your Downloads folder`,
                    messageType: 'info'
                });
            }
        } catch (error) {
            console.error('Export failed:', error);
            showToast('Failed to export diagram', 'error');
        }
    }

    // Function to show toast notifications
    /** @param {string} message @param {'info'|'error'|'success'} [type='info'] */
    function showToast(message, type = 'info') {
        const toast = document.createElement('div');
        toast.style.cssText = `
            position: fixed;
            top: 20px;
            right: 20px;
            padding: 12px 16px;
            border-radius: 6px;
            color: white;
            font-size: 14px;
            z-index: 10001;
            box-shadow: 0 4px 12px rgba(0, 0, 0, 0.3);
            transition: opacity 0.3s ease;
            background: ${type === 'success' ? '#4caf50' : type === 'error' ? '#f44336' : '#2196f3'};
        `;
        toast.textContent = message;
        document.body.appendChild(toast);

        setTimeout(() => {
            toast.style.opacity = '0';
            setTimeout(() => {
                document.body.removeChild(toast);
            }, 300);
        }, 3000);
    }

<<<<<<< HEAD
=======
    // --- remove the first duplicate window.addEventListener(...) block above ---

    /** @param {string} sender @param {string} message */
>>>>>>> d055bad0
    function addMessage(sender, message) {
        if (chatMessages) {
            const messageElement = document.createElement('div');
            messageElement.classList.add('message');
            if (sender === 'You') {
                messageElement.classList.add('user');
            } else if (sender === 'System') {
                messageElement.classList.add('system');
            } else {
                messageElement.classList.add('bot');
            }
            // Special formatting for provider change system messages
            const isProviderChange = sender === 'System' && /^Provider changed to /i.test(message.trim());
            if (isProviderChange) {
                // Plain text, rely on CSS ::before/::after for dividers
                const span = document.createElement('span');
                span.textContent = message.trim();
                messageElement.appendChild(span);
            } else {
                const parsedMessage = md.render(message);
                messageElement.innerHTML = parsedMessage;
            }

            // Process Mermaid diagrams
            if (typeof mermaidLib !== 'undefined') {
                const mermaidBlocks = messageElement.querySelectorAll('code.language-mermaid');
                mermaidBlocks.forEach(async (block, index) => {
                    try {
                        const mermaidCode = block.textContent;
                        const diagramId = `mermaid-${Date.now()}-${index}`;

                        // Create a container for the Mermaid diagram
                        const diagramContainer = document.createElement('div');
                        diagramContainer.className = 'mermaid-diagram-container';
                        diagramContainer.style.textAlign = 'center';
                        diagramContainer.style.margin = '10px 0';
                        diagramContainer.style.padding = '10px';
                        diagramContainer.style.border = '1px solid var(--vscode-panel-border)';
                        diagramContainer.style.borderRadius = '4px';
                        diagramContainer.style.backgroundColor = 'var(--vscode-editor-background)';
                        diagramContainer.style.position = 'relative';

                        // Create diagram controls
                        const controlsContainer = document.createElement('div');
                        controlsContainer.className = 'diagram-controls';
                        controlsContainer.style.position = 'absolute';
                        controlsContainer.style.top = '5px';
                        controlsContainer.style.right = '5px';
                        controlsContainer.style.display = 'flex';
                        controlsContainer.style.gap = '5px';
                        controlsContainer.style.opacity = '0.7';
                        controlsContainer.style.transition = 'opacity 0.2s';

                        // Enlarge button
                        const enlargeBtn = document.createElement('button');
                        enlargeBtn.className = 'diagram-control-btn';
                        enlargeBtn.innerHTML = 'Enlarge';
                        enlargeBtn.title = 'Enlarge diagram';
                        enlargeBtn.style.cssText = `
                            background: var(--vscode-button-background);
                            color: var(--vscode-button-foreground);
                            border: 1px solid var(--vscode-button-border, transparent);
                            border-radius: 4px;
                            padding: 4px 8px;
                            cursor: pointer;
                            font-size: 11px;
                            font-weight: 500;
                            transition: all 0.2s ease;
                        `;

                        // Export button
                        const exportBtn = document.createElement('button');
                        exportBtn.className = 'diagram-control-btn';
                        exportBtn.innerHTML = 'Export';
                        exportBtn.title = 'Export diagram';
                        exportBtn.style.cssText = enlargeBtn.style.cssText;

                        controlsContainer.appendChild(enlargeBtn);
                        controlsContainer.appendChild(exportBtn);
                        diagramContainer.appendChild(controlsContainer);

                        // Add hover effects to buttons
                        [enlargeBtn, exportBtn].forEach(btn => {
                            btn.addEventListener('mouseenter', () => {
                                btn.style.background = 'var(--vscode-button-hoverBackground)';
                                btn.style.transform = 'translateY(-1px)';
                            });
                            btn.addEventListener('mouseleave', () => {
                                btn.style.background = 'var(--vscode-button-background)';
                                btn.style.transform = 'translateY(0)';
                            });
                        });

                        // Show controls on hover
                        diagramContainer.addEventListener('mouseenter', () => {
                            controlsContainer.style.opacity = '1';
                        });
                        diagramContainer.addEventListener('mouseleave', () => {
                            controlsContainer.style.opacity = '0.7';
                        });

                        // Replace the code block with the diagram container
                        const preElement = block.parentElement;
                        if (preElement && preElement.tagName === 'PRE' && preElement.parentElement) {
                            preElement.parentElement.replaceChild(diagramContainer, preElement);
                        }

                        // Render the Mermaid diagram
                        if (typeof mermaidLib !== 'undefined') {
                            const { svg } = await mermaidLib.render(diagramId, mermaidCode);

                            // Create diagram content container
                            const diagramContent = document.createElement('div');
                            diagramContent.className = 'diagram-content';
                            diagramContent.innerHTML = svg;
                            diagramContainer.appendChild(diagramContent);

                            // Add click handlers for interactivity
                            const svgElement = diagramContent.querySelector('svg');
                            if (svgElement) {
                                svgElement.style.cursor = 'pointer';
                                svgElement.style.maxWidth = '100%';
                                svgElement.style.height = 'auto';

                                // Click to enlarge
                                svgElement.addEventListener('click', () => {
                                    openDiagramModal(mermaidCode, diagramId);
                                });

                                // Enlarge button handler
                                enlargeBtn.addEventListener('click', (e) => {
                                    e.stopPropagation();
                                    openDiagramModal(mermaidCode, diagramId);
                                });

                                // Export button handler
                                exportBtn.addEventListener('click', (e) => {
                                    e.stopPropagation();
                                    exportDiagram(svgElement, diagramId);
                                });
                            }
                        }
                    } catch (error) {
                        console.error('Error rendering Mermaid diagram:', error);
                        let msg = 'Unknown error';
                        if (error && typeof error === 'object' && 'message' in error) {
                            const m = error.message;
                            if (typeof m === 'string') { msg = m; }
                        }
                        // Fallback: show the code block with error styling
                        if (block instanceof HTMLElement) {
                            block.style.backgroundColor = 'var(--vscode-inputValidation-errorBackground)';
                            block.style.color = 'var(--vscode-inputValidation-errorForeground)';
                            block.textContent = 'Error rendering diagram: ' + msg;
                        }
                    }
                });
            }

            chatMessages.appendChild(messageElement);
            chatMessages.scrollTop = chatMessages.scrollHeight;
        }
        persistState();
    }

    // ✅ single unified listener
    window.addEventListener('message', event => {
        const message = event.data;
        switch (message.type) {
            case 'addMessage':
                addMessage(message.sender, message.message);
                break;
            case 'clearMessages':
                clearMessages();
                break;
            case 'docCreated':
                addMessage('System', `Documentation file created: <code>${message.filePath}</code>`);
                break;
            case 'threadList':
                threads = message.threads || [];
                activeThreadId = message.activeThreadId;
                renderThreadListMenu();
                break;
            case 'showHistory':
                showHistory(message.history);
                break;
            case 'toggleGeneralTabUI':
                toggleGeneralTabUI(message.visible);
                break;
            case 'sendMessage':
                if (message.sessionId) {
                    activeThreadId = message.sessionId;
                    renderThreadListMenu();
                }
                if (chatInput && message.value) {
                    if (chatInput instanceof HTMLTextAreaElement) {
                        chatInput.value = message.value;
                        sendMessage();
                    }
                }
                break;
            case 'resetState':
                vscode.setState(null);
                if (chatMessages) { chatMessages.innerHTML = ''; }
                if (currentDocName) { currentDocName.textContent = ''; }
                activeThreadId = undefined;
                threads = [];
                if (dropdownContainer) { dropdownContainer.style.display = 'none'; }
                if (hamburgerMenu) { hamburgerMenu.classList.remove('open'); }
                break;
            case 'showSaveTranslationButtons':
                if (chatMessages) {
                    const prev = document.getElementById('save-translation-btn-container');
                    if (prev) {
                        prev.remove();
                    }

                    const btnContainer = document.createElement('div');
                    btnContainer.id = 'save-translation-btn-container';
                    btnContainer.className = 'button-group';

                    const labelDiv = document.createElement('div');
                    labelDiv.textContent = 'Save translation as new file?';
                    labelDiv.className = 'button-group-label';
                    btnContainer.appendChild(labelDiv);

                    const yesBtn = document.createElement('button');
                    yesBtn.textContent = 'Yes';
                    yesBtn.className = 'save-btn';
                    yesBtn.onclick = () => {
                        vscode.postMessage({ type: 'createAndSaveFile', text: message.translation, uri: message.sessionId });
                        btnContainer.remove();
                    };

                    const noBtn = document.createElement('button');
                    noBtn.textContent = 'No';
                    noBtn.className = 'save-btn';
                    noBtn.onclick = () => { btnContainer.remove(); };

                    btnContainer.appendChild(yesBtn);
                    btnContainer.appendChild(noBtn);
                    chatMessages.appendChild(btnContainer);
                    chatMessages.scrollTop = chatMessages.scrollHeight;
                }
                break;
            case 'showSaveTemplateButtons':
                if (chatMessages) {
                    // If the template is a 'not needed' message, do not show save modal
                    if (typeof message.template === 'string' && message.template.trim().toLowerCase().startsWith('this project does not require')) {
                        // Do not show save modal
                        break;
                    }
                    const prev = document.getElementById('save-template-btn-container');
                    if (prev) {
                        prev.remove();
                    }

                    const btnContainer = document.createElement('div');
                    btnContainer.id = 'save-template-btn-container';
                    btnContainer.className = 'button-group';

                    const labelDiv = document.createElement('div');
                    labelDiv.textContent = 'Save template as new file?';
                    labelDiv.className = 'button-group-label';
                    btnContainer.appendChild(labelDiv);

                    const yesBtn = document.createElement('button');
                    yesBtn.textContent = 'Yes';
                    yesBtn.className = 'save-btn';
                    yesBtn.onclick = () => {
                        vscode.postMessage({
                            type: 'createAndSaveTemplateFile',
                            text: message.template,
                            uri: message.sessionId,
                            docType: message.docType || message.templateType || 'README'
                        });
                        btnContainer.remove();
                    };

                    const noBtn = document.createElement('button');
                    noBtn.textContent = 'No';
                    noBtn.className = 'save-btn';
                    noBtn.onclick = () => { btnContainer.remove(); };

                    btnContainer.appendChild(yesBtn);
                    btnContainer.appendChild(noBtn);
                    chatMessages.appendChild(btnContainer);
                    chatMessages.scrollTop = chatMessages.scrollHeight;
                }
                break;
            case 'historyCleared':
                clearMessages();
                // Optionally show a toast notification
                showToast('Chat history cleared.', 'success');
                break;
        }
    });

}());<|MERGE_RESOLUTION|>--- conflicted
+++ resolved
@@ -810,12 +810,8 @@
                         // Set up zoom functionality
                         let currentZoom = 1;
                         const zoomStep = 0.2;
-<<<<<<< HEAD
-
-=======
                         
                         /** @param {number} newZoom */
->>>>>>> d055bad0
                         function updateZoom(newZoom) {
                             currentZoom = Math.max(0.5, Math.min(3, newZoom));
                             if (svgElement) {
@@ -975,12 +971,7 @@
         }, 3000);
     }
 
-<<<<<<< HEAD
-=======
-    // --- remove the first duplicate window.addEventListener(...) block above ---
-
     /** @param {string} sender @param {string} message */
->>>>>>> d055bad0
     function addMessage(sender, message) {
         if (chatMessages) {
             const messageElement = document.createElement('div');

--- conflicted
+++ resolved
@@ -315,12 +315,7 @@
                 type: 'sendMessage',
                 value: messageText
             });
-<<<<<<< HEAD
             addMessage('You', chatInput.value, undefined);
-=======
-            
-            // Clear input immediately
->>>>>>> 35d83d46
             chatInput.value = '';
             
             console.log('[NaruhoDocs] Message sent to backend, input cleared');
@@ -619,16 +614,11 @@
                         const btn = document.createElement('button');
                         btn.textContent = suggestion.displayName;
                         btn.title = suggestion.description || '';
-<<<<<<< HEAD
-                        btn.addEventListener('click', () => {
-                            addMessage('System', 'Generating documentation...', undefined);
-=======
                         btn.style.cssText = 'pointer-events: auto; position: relative; z-index: 10;';
                         btn.addEventListener('click', (e) => {
                             e.preventDefault();
                             e.stopPropagation();
-                            console.log('[NaruhoDocs] Generate Doc button clicked:', suggestion.displayName);
->>>>>>> 35d83d46
+                            console.log('[NaruhoDocs] Generate Doc button clicked:', suggestion.displayName, undefined);
                             vscode.postMessage({ type: 'generateDoc', docType: suggestion.displayName, fileName: suggestion.fileName });
                             modal.remove();
                         });
@@ -637,16 +627,11 @@
                     // Always add 'Others' button at the end
                     const othersBtn = document.createElement('button');
                     othersBtn.textContent = 'Others';
-<<<<<<< HEAD
-                    othersBtn.addEventListener('click', () => {
-                        addMessage('System', 'Generating documentation...', undefined);
-=======
                     othersBtn.style.cssText = 'pointer-events: auto; position: relative; z-index: 10;';
                     othersBtn.addEventListener('click', (e) => {
                         e.preventDefault();
                         e.stopPropagation();
-                        console.log('[NaruhoDocs] Generate Doc Others button clicked');
->>>>>>> 35d83d46
+                        console.log('[NaruhoDocs] Generate Doc Others button clicked', undefined);
                         showCustomDocPrompt(modal);
                     });
                     box.appendChild(othersBtn);
@@ -680,11 +665,7 @@
                 e.preventDefault();
                 e.stopPropagation();
                 if (input.value.trim()) {
-<<<<<<< HEAD
-                    addMessage('System', 'Generating documentation...', undefined);
-=======
-                    console.log('[NaruhoDocs] Custom Generate Doc submit:', input.value.trim());
->>>>>>> 35d83d46
+                    console.log('[NaruhoDocs] Custom Generate Doc submit:', input.value.trim(), undefined);
                     vscode.postMessage({ type: 'generateDoc', docType: input.value.trim() });
                     if (modal) {
                         modal.remove();
@@ -1260,166 +1241,17 @@
         }, 3000);
     }
 
-<<<<<<< HEAD
     /** @param {string} sender @param {string} message @param {string|undefined} messageType */
     function addMessage(sender, message, messageType) {
+        console.log('[NaruhoDocs] addMessage called with:', sender, message);
+        console.log('[NaruhoDocs] chatMessages element:', chatMessages);
         if (chatMessages) {
             const messageElement = buildMessageElement(sender, message, messageType);
             // Enhance (mermaid rendering etc.) in both live add & history restore paths
             try { enhanceMessageElement(messageElement, messageType); } catch { /* ignore */ }
-=======
-    /** @param {string} sender @param {string} message */
-    function addMessage(sender, message) {
-        console.log('[NaruhoDocs] addMessage called with:', sender, message);
-        console.log('[NaruhoDocs] chatMessages element:', chatMessages);
-        if (chatMessages) {
-            console.log('[NaruhoDocs] chatMessages exists, building message element');
-            const messageElement = buildMessageElement(sender, message);
-            console.log('[NaruhoDocs] Built message element:', messageElement);
-
-            // Process Mermaid diagrams
-            if (typeof mermaidLib !== 'undefined') {
-                const mermaidBlocks = messageElement.querySelectorAll('code.language-mermaid');
-                mermaidBlocks.forEach(async (block, index) => {
-                    try {
-                        const mermaidCode = block.textContent;
-                        const diagramId = `mermaid-${Date.now()}-${index}`;
-
-                        // Create a container for the Mermaid diagram
-                        const diagramContainer = document.createElement('div');
-                        diagramContainer.className = 'mermaid-diagram-container';
-                        diagramContainer.style.textAlign = 'center';
-                        diagramContainer.style.margin = '10px 0';
-                        diagramContainer.style.padding = '10px';
-                        diagramContainer.style.border = '1px solid var(--vscode-panel-border)';
-                        diagramContainer.style.borderRadius = '4px';
-                        diagramContainer.style.backgroundColor = 'var(--vscode-editor-background)';
-                        diagramContainer.style.position = 'relative';
-
-                        // Create diagram controls
-                        const controlsContainer = document.createElement('div');
-                        controlsContainer.className = 'diagram-controls';
-                        controlsContainer.style.position = 'absolute';
-                        controlsContainer.style.top = '5px';
-                        controlsContainer.style.right = '5px';
-                        controlsContainer.style.display = 'flex';
-                        controlsContainer.style.gap = '5px';
-                        controlsContainer.style.opacity = '0.7';
-                        controlsContainer.style.transition = 'opacity 0.2s';
-
-                        // Enlarge button
-                        const enlargeBtn = document.createElement('button');
-                        enlargeBtn.className = 'diagram-control-btn';
-                        enlargeBtn.innerHTML = 'Enlarge';
-                        enlargeBtn.title = 'Enlarge diagram';
-                        enlargeBtn.style.cssText = `
-                            background: var(--vscode-button-background);
-                            color: var(--vscode-button-foreground);
-                            border: 1px solid var(--vscode-button-border, transparent);
-                            border-radius: 4px;
-                            padding: 4px 8px;
-                            cursor: pointer;
-                            font-size: 11px;
-                            font-weight: 500;
-                            transition: all 0.2s ease;
-                        `;
-
-                        // Export button
-                        const exportBtn = document.createElement('button');
-                        exportBtn.className = 'diagram-control-btn';
-                        exportBtn.innerHTML = 'Export';
-                        exportBtn.title = 'Export diagram';
-                        exportBtn.style.cssText = enlargeBtn.style.cssText;
-
-                        controlsContainer.appendChild(enlargeBtn);
-                        controlsContainer.appendChild(exportBtn);
-                        diagramContainer.appendChild(controlsContainer);
-
-                        // Add hover effects to buttons
-                        [enlargeBtn, exportBtn].forEach(btn => {
-                            btn.addEventListener('mouseenter', () => {
-                                btn.style.background = 'var(--vscode-button-hoverBackground)';
-                                btn.style.transform = 'translateY(-1px)';
-                            });
-                            btn.addEventListener('mouseleave', () => {
-                                btn.style.background = 'var(--vscode-button-background)';
-                                btn.style.transform = 'translateY(0)';
-                            });
-                        });
-
-                        // Show controls on hover
-                        diagramContainer.addEventListener('mouseenter', () => {
-                            controlsContainer.style.opacity = '1';
-                        });
-                        diagramContainer.addEventListener('mouseleave', () => {
-                            controlsContainer.style.opacity = '0.7';
-                        });
-
-                        // Replace the code block with the diagram container
-                        const preElement = block.parentElement;
-                        if (preElement && preElement.tagName === 'PRE' && preElement.parentElement) {
-                            preElement.parentElement.replaceChild(diagramContainer, preElement);
-                        }
-
-                        // Render the Mermaid diagram
-                        if (typeof mermaidLib !== 'undefined') {
-                            const { svg } = await mermaidLib.render(diagramId, mermaidCode);
-
-                            // Create diagram content container
-                            const diagramContent = document.createElement('div');
-                            diagramContent.className = 'diagram-content';
-                            diagramContent.innerHTML = svg;
-                            diagramContainer.appendChild(diagramContent);
-
-                            // Add click handlers for interactivity
-                            const svgElement = diagramContent.querySelector('svg');
-                            if (svgElement) {
-                                svgElement.style.cursor = 'pointer';
-                                svgElement.style.maxWidth = '100%';
-                                svgElement.style.height = 'auto';
-
-                                // Click to enlarge
-                                svgElement.addEventListener('click', () => {
-                                    openDiagramModal(mermaidCode, diagramId);
-                                });
-
-                                // Enlarge button handler
-                                enlargeBtn.addEventListener('click', (e) => {
-                                    e.stopPropagation();
-                                    openDiagramModal(mermaidCode, diagramId);
-                                });
-
-                                // Export button handler
-                                exportBtn.addEventListener('click', (e) => {
-                                    e.stopPropagation();
-                                    exportDiagram(svgElement, diagramId);
-                                });
-                            }
-                        }
-                    } catch (error) {
-                        console.error('Error rendering Mermaid diagram:', error);
-                        let msg = 'Unknown error';
-                        if (error && typeof error === 'object' && 'message' in error) {
-                            const m = error.message;
-                            if (typeof m === 'string') { msg = m; }
-                        }
-                        // Fallback: show the code block with error styling
-                        if (block instanceof HTMLElement) {
-                            block.style.backgroundColor = 'var(--vscode-inputValidation-errorBackground)';
-                            block.style.color = 'var(--vscode-inputValidation-errorForeground)';
-                            block.textContent = 'Error rendering diagram: ' + msg;
-                        }
-                    }
-                });
-            }
->>>>>>> 35d83d46
-
-            console.log('[NaruhoDocs] Appending message element to chatMessages');
+
             chatMessages.appendChild(messageElement);
             chatMessages.scrollTop = chatMessages.scrollHeight;
-            console.log('[NaruhoDocs] Message appended and scrolled, chatMessages.children.length:', chatMessages.children.length);
-        } else {
-            console.log('[NaruhoDocs] chatMessages element not found!');
         }
         persistState();
     }
@@ -1627,12 +1459,8 @@
                 setFullHistory(message.history);
                 break;
             case 'addMessage':
-<<<<<<< HEAD
+                console.log('[NaruhoDocs] Received addMessage:', message.sender, message.message);
                 addMessage(message.sender, message.message, message.messageType);
-=======
-                console.log('[NaruhoDocs] Received addMessage:', message.sender, message.message);
-                addMessage(message.sender, message.message);
->>>>>>> 35d83d46
                 break;
             case 'clearMessages':
                 clearMessages();
